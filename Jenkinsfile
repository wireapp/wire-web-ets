--- conflicted
+++ resolved
@@ -38,15 +38,10 @@
   stage('Start server') {
     try {
       def NODE = tool name: 'node-v9.11.2', type: 'nodejs'
-<<<<<<< HEAD
-      withEnv(["PATH+NODE=${NODE}/bin", "JENKINS_NODE_COOKIE=do_not_kill"]) {
+      withEnv(["PATH+NODE=${NODE}/bin", "JENKINS_NODE_COOKIE=do_not_kill", "NODE_DEBUG=@wireapp/*"]) {
         sh 'cp debian/wire-web-ets.service /home/jenkins/.config/systemd/user/'
         sh 'systemctl --user enable wire-web-ets'
         sh 'systemctl --user restart wire-web-ets'
-=======
-      withEnv(["PATH+NODE=${NODE}/bin", "JENKINS_NODE_COOKIE=do_not_kill", "NODE_DEBUG=@wireapp/*"]) {
-        sh 'yarn start &> error.log &'
->>>>>>> 364064f6
       }
     } catch(e) {
       currentBuild.result = 'FAILED'

--- conflicted
+++ resolved
@@ -5,13 +5,8 @@
     "@types/express": "4.16.0",
     "@types/helmet": "0.0.38",
     "@types/joi": "13.3.0",
-<<<<<<< HEAD
-    "@types/node": "10.3.4",
     "@wireapp/core": "3.6.15",
-=======
     "@types/node": "10.5.1",
-    "@wireapp/core": "3.6.0",
->>>>>>> 77c8d7bf
     "body-parser": "1.18.3",
     "compression": "1.7.2",
     "dotenv": "6.0.0",

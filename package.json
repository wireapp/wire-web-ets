{
  "dependencies": {
    "@nestjs/common": "7.6.17",
    "@nestjs/core": "7.6.17",
    "@nestjs/platform-express": "7.6.18",
    "@nestjs/swagger": "4.8.0",
    "@wireapp/core": "17.31.0",
    "@wireapp/lru-cache": "3.8.0",
    "class-transformer": "0.4.0",
    "class-validator": "0.13.1",
    "http-status-codes": "2.1.4",
    "moment": "2.29.1",
    "pm2": "5.1.1",
    "pm2-logrotate": "2.7.0",
    "reflect-metadata": "0.1.13",
    "rxjs": "6.6.7",
    "swagger-ui-express": "4.1.6",
    "typescript": "4.4.2",
    "uuidjs": "4.2.9"
  },
  "description": "End-to-end Test Service (ETS) for Wire's test automation suite.",
  "devDependencies": {
    "@types/hapi__joi": "17.1.7",
    "@types/node": "~14",
    "@types/swagger-ui-express": "4.1.3",
    "@typescript-eslint/eslint-plugin": "4.29.3",
    "@typescript-eslint/parser": "4.29.3",
    "@wireapp/eslint-config": "1.11.2",
    "@wireapp/prettier-config": "0.3.2",
    "axios": "0.21.1",
    "babel-eslint": "10.1.0",
    "cross-env": "7.0.3",
    "dotenv-defaults": "2.0.2",
    "eslint": "7.32.0",
    "eslint-config-prettier": "8.3.0",
    "eslint-plugin-header": "3.1.1",
    "eslint-plugin-import": "2.24.2",
    "eslint-plugin-jsdoc": "36.0.8",
    "eslint-plugin-no-unsanitized": "3.1.5",
    "eslint-plugin-prettier": "3.4.1",
    "eslint-plugin-react": "7.25.1",
    "eslint-plugin-react-hooks": "4.2.0",
    "eslint-plugin-simple-import-sort": "7.0.0",
    "eslint-plugin-sort-keys-fix": "1.1.2",
    "eslint-plugin-typescript-sort-keys": "1.8.0",
    "eslint-plugin-unused-imports": "1.1.4",
    "generate-changelog": "1.8.0",
    "husky": "4.3.8",
    "lint-staged": "11.1.2",
    "prettier": "2.3.2",
    "rimraf": "3.0.2",
    "ts-node": "10.2.1"
  },
  "files": [
    "dist",
    "swagger.json"
  ],
  "husky": {
    "hooks": {
      "pre-commit": "lint-staged"
    }
  },
  "license": "GPL-3.0",
  "lint-staged": {
    "*.{json,md,js}": [
      "prettier --write"
    ],
    "src/**/*.ts": [
      "eslint --fix"
    ]
  },
  "main": "dist/main.js",
  "name": "wire-web-ets",
  "prettier": "@wireapp/prettier-config",
  "private": true,
  "repository": "https://github.com/wireapp/wire-web-ets",
  "scripts": {
    "build": "tsc",
    "clean": "rimraf dist",
    "demo:send-file": "ts-node ./src/demo/send-file.ts",
    "dev": "yarn start:dev",
    "dist": "yarn clean && yarn build",
    "fix": "yarn fix:code && yarn fix:other",
    "fix:code": "yarn lint:code --fix",
    "fix:other": "yarn prettier --write",
    "lint": "yarn lint:code && yarn lint:other",
    "lint:code": "eslint --ignore-path .gitignore --ext .js,.jsx,.ts,.tsx .",
    "lint:other": "yarn prettier --list-different",
    "postversion": "git push origin && git push origin --tags",
    "prettier": "prettier \"**/*.{json,md,js}\"",
    "preversion": "yarn && yarn test && yarn dist",
    "release:major": "generate-changelog -M -x \"chore,docs,refactor,style,test\" && yarn changelog:commit && npm version major",
    "release:minor": "generate-changelog -m -x \"chore,docs,refactor,style,test\" && yarn changelog:commit && npm version minor",
    "release:patch": "generate-changelog -p -x \"chore,docs,refactor,style,test\" && yarn changelog:commit && npm version patch",
    "start": "pm2 start",
    "start:dev": "cross-env NODE_DEBUG=\"@wireapp/*\" ts-node src/main.ts",
    "test": "yarn lint && yarn test:types",
    "test:types": "tsc --noEmit"
  },
<<<<<<< HEAD
  "version": "3.2.0"
=======
  "version": "3.3.0"
>>>>>>> 96c60e6b
}<|MERGE_RESOLUTION|>--- conflicted
+++ resolved
@@ -97,9 +97,5 @@
     "test": "yarn lint && yarn test:types",
     "test:types": "tsc --noEmit"
   },
-<<<<<<< HEAD
-  "version": "3.2.0"
-=======
   "version": "3.3.0"
->>>>>>> 96c60e6b
 }
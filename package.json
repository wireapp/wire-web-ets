{
  "dependencies": {
    "@types/compression": "0.0.36",
    "@types/dotenv": "4.0.3",
    "@types/express": "4.16.0",
    "@types/helmet": "0.0.38",
    "@types/joi": "13.3.0",
<<<<<<< HEAD
    "@types/node": "10.3.3",
    "@wireapp/core": "3.2.2",
=======
    "@types/node": "10.3.4",
    "@wireapp/core": "3.1.5",
>>>>>>> 043efd87
    "body-parser": "1.18.3",
    "compression": "1.7.2",
    "dotenv": "6.0.0",
    "express": "4.16.3",
    "helmet": "3.12.1",
    "joi": "13.4.0",
    "pure-uuid": "1.5.2",
    "typescript": "2.9.2"
  },
  "description": "E2E Test Service",
  "devDependencies": {
    "babel-eslint": "8.2.3",
    "eslint": "4.19.1",
    "eslint-config-prettier": "2.9.0",
    "eslint-plugin-prettier": "2.6.0",
    "eslint-plugin-react": "7.9.1",
    "husky": "0.14.3",
    "jasmine": "3.1.0",
    "lint-staged": "7.2.0",
    "logdown": "3.2.3",
    "nock": "9.3.3",
    "prettier": "1.13.5",
    "request": "2.87.0",
    "rimraf": "2.6.2",
    "tslint": "5.10.0",
    "tslint-config-prettier": "1.13.0",
    "tslint-plugin-prettier": "1.3.0"
  },
  "files": [
    "dist"
  ],
  "license": "GPL-3.0",
  "lint-staged": {
    "*.js": [
      "eslint --fix",
      "git add"
    ],
    "*.ts": [
      "tslint -c tslint.json --fix",
      "git add"
    ],
    "*.{json,md}": [
      "prettier --write",
      "git add"
    ]
  },
  "main": "dist/index.js",
  "name": "wire-web-ets",
  "private": true,
  "repository": "https://github.com/wireapp/wire-web-ets",
  "scripts": {
    "build": "yarn build:node",
    "build:node": "tsc",
    "clean": "rimraf dist",
    "dist": "yarn clean && yarn build",
    "fix": "yarn fix:other && yarn fix:js && yarn fix:ts",
    "fix:js": "yarn lint:js --fix",
    "fix:other": "yarn prettier --write",
    "fix:ts": "yarn lint:ts --fix",
    "lint": "yarn lint:js && yarn lint:other && yarn lint:ts",
    "lint:js": "eslint --ignore-path .gitignore **/*.js",
    "lint:other": "yarn prettier --list-different",
    "lint:ts": "tslint --config tslint.json --project tsconfig.json \"**/*.ts\"",
    "precommit": "lint-staged",
    "prettier": "prettier \"**/*.{json,md}\"",
    "start": "node dist/index.js",
    "test": "yarn dist && jasmine --config=jasmine.json"
  },
  "types": "dist/index.d.ts",
  "version": "1.0.0"
}<|MERGE_RESOLUTION|>--- conflicted
+++ resolved
@@ -5,13 +5,8 @@
     "@types/express": "4.16.0",
     "@types/helmet": "0.0.38",
     "@types/joi": "13.3.0",
-<<<<<<< HEAD
-    "@types/node": "10.3.3",
+    "@types/node": "10.3.4",
     "@wireapp/core": "3.2.2",
-=======
-    "@types/node": "10.3.4",
-    "@wireapp/core": "3.1.5",
->>>>>>> 043efd87
     "body-parser": "1.18.3",
     "compression": "1.7.2",
     "dotenv": "6.0.0",

{
  "dependencies": {
    "@types/compression": "1.0.1",
    "@types/dotenv": "6.1.1",
    "@types/express": "4.17.1",
    "@types/hapi__joi": "15.0.4",
    "@types/helmet": "0.0.44",
    "@types/node": "~10",
<<<<<<< HEAD
    "@wireapp/core": "13.0.2",
    "@wireapp/lru-cache": "3.3.19",
=======
    "@wireapp/core": "12.18.0",
    "@wireapp/lru-cache": "3.3.20",
>>>>>>> 4afb292a
    "body-parser": "1.19.0",
    "celebrate": "10.0.1",
    "compression": "1.7.4",
    "dotenv": "8.1.0",
    "express": "4.17.1",
    "fs-extra": "8.1.0",
    "helmet": "3.21.1",
    "moment": "2.24.0",
    "pm2": "3.5.1",
    "pm2-logrotate": "2.6.0",
    "pure-uuid": "1.5.7",
    "swagger-ui-express": "4.1.1",
    "typescript": "3.6.3"
  },
  "description": "End-to-end Test Service (ETS) for Wire's test automation suite.",
  "devDependencies": {
    "@types/jasmine": "3.4.2",
    "@types/request": "2.48.3",
    "@types/swagger-ui-express": "3.0.1",
    "@wireapp/prettier-config": "0.3.0",
    "@wireapp/tslint-config": "1.4.1",
    "cross-env": "6.0.2",
    "husky": "3.0.7",
    "jasmine": "3.5.0",
    "lint-staged": "9.4.1",
    "logdown": "3.2.8",
    "nock": "11.3.5",
    "prettier": "1.18.2",
    "request": "2.88.0",
    "rimraf": "3.0.0",
    "swagger-markdown": "1.2.0",
    "ts-node": "8.4.1",
    "tslint": "5.20.0",
    "tslint-config-prettier": "1.18.0",
    "tslint-plugin-prettier": "2.0.1",
    "tslint-react": "4.1.0",
    "tslint-react-hooks": "2.2.1"
  },
  "files": [
    "dist",
    "swagger.json"
  ],
  "husky": {
    "hooks": {
      "pre-commit": "lint-staged"
    }
  },
  "license": "GPL-3.0",
  "lint-staged": {
    "*.{json,md,js,yml}": [
      "prettier --write",
      "git add"
    ],
    "src/**/!(*.spec).ts": [
      "tslint --project tsconfig.json --fix",
      "git add"
    ],
    "src/**/*.spec.ts": [
      "tslint --project tsconfig.jasmine.json --fix",
      "git add"
    ]
  },
  "main": "dist/index.js",
  "name": "wire-web-ets",
  "prettier": "@wireapp/prettier-config",
  "private": true,
  "repository": "https://github.com/wireapp/wire-web-ets",
  "scripts": {
    "build": "yarn build:node && yarn build:docs",
    "build:docs": "swagger-markdown -i swagger.json -o docs/swagger.md",
    "build:node": "tsc",
    "clean": "rimraf dist",
    "dist": "yarn clean && yarn build",
    "fix": "yarn fix:other && yarn fix:ts && yarn fix:ts:tests",
    "fix:other": "yarn prettier --write",
    "fix:ts": "yarn lint:ts --fix",
    "fix:ts:tests": "yarn lint:ts:tests --fix",
    "lint": "yarn lint:ts && yarn lint:ts:tests && yarn lint:other",
    "lint:other": "yarn prettier --list-different",
    "lint:ts": "tslint --project tsconfig.json",
    "lint:ts:tests": "tslint --project tsconfig.jasmine.json",
    "postversion": "git push && git push --tags",
    "prettier": "prettier \"**/*.{json,md,js,yml}\"",
    "preversion": "yarn && yarn test && yarn dist",
    "start": "pm2 start",
    "start:dev": "cross-env NODE_DEBUG=\"@wireapp/*\" ts-node src/index.ts",
    "test": "ts-node -P tsconfig.jasmine.json node_modules/jasmine/bin/jasmine --config=jasmine.json",
    "version": "yarn dist"
  },
  "version": "1.19.2"
}<|MERGE_RESOLUTION|>--- conflicted
+++ resolved
@@ -6,13 +6,8 @@
     "@types/hapi__joi": "15.0.4",
     "@types/helmet": "0.0.44",
     "@types/node": "~10",
-<<<<<<< HEAD
     "@wireapp/core": "13.0.2",
-    "@wireapp/lru-cache": "3.3.19",
-=======
-    "@wireapp/core": "12.18.0",
     "@wireapp/lru-cache": "3.3.20",
->>>>>>> 4afb292a
     "body-parser": "1.19.0",
     "celebrate": "10.0.1",
     "compression": "1.7.4",

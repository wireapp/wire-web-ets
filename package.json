{
  "dependencies": {
    "@types/compression": "0.0.36",
    "@types/dotenv": "4.0.3",
    "@types/express": "4.16.0",
    "@types/helmet": "0.0.42",
    "@types/joi": "13.6.0",
    "@types/node": "10.11.2",
    "@wireapp/core": "6.5.0",
    "@wireapp/lru-cache": "3.0.5",
    "body-parser": "1.18.3",
    "compression": "1.7.3",
    "dotenv": "6.0.0",
    "express": "4.16.3",
    "helmet": "3.13.0",
    "joi": "13.7.0",
    "moment": "2.22.2",
    "pm2": "3.1.3",
    "pm2-logrotate": "2.6.0",
    "pure-uuid": "1.5.4",
    "typescript": "3.1.1"
  },
  "description": "End-to-end Test Service (ETS) for Wire's test automation suite.",
  "devDependencies": {
    "@types/jasmine": "2.8.8",
    "@types/nock": "9.3.0",
    "@types/request": "2.47.1",
    "cross-env": "5.2.0",
<<<<<<< HEAD
    "husky": "1.0.1",
=======
    "eslint": "5.6.1",
    "eslint-config-prettier": "3.1.0",
    "eslint-plugin-prettier": "3.0.0",
    "eslint-plugin-react": "7.11.1",
    "husky": "1.1.0",
>>>>>>> fddb8380
    "jasmine": "3.2.0",
    "lint-staged": "7.3.0",
    "logdown": "3.2.7",
    "nock": "10.0.0",
    "prettier": "1.14.3",
    "request": "2.88.0",
    "rimraf": "2.6.2",
    "ts-node": "7.0.1",
    "tslint": "5.11.0",
    "tslint-config-prettier": "1.15.0",
    "tslint-plugin-prettier": "2.0.0"
  },
  "files": [
    "dist"
  ],
  "husky": {
    "hooks": {
      "pre-commit": "lint-staged"
    }
  },
  "license": "GPL-3.0",
  "lint-staged": {
    "*.ts": [
      "tslint -c tslint.json --fix",
      "git add"
    ],
    "*.{json,md}": [
      "prettier --write",
      "git add"
    ]
  },
  "main": "dist/index.js",
  "name": "wire-web-ets",
  "private": true,
  "repository": "https://github.com/wireapp/wire-web-ets",
  "scripts": {
    "build": "yarn build:node",
    "build:node": "tsc",
    "clean": "rimraf dist",
    "dist": "yarn clean && yarn build",
    "fix": "yarn fix:other && yarn fix:ts",
    "fix:other": "yarn prettier --write",
    "fix:ts": "yarn lint:ts --fix",
    "lint": "yarn lint:ts && yarn lint:other",
    "lint:other": "yarn prettier --list-different",
    "lint:ts": "tslint --config tslint.json --project tsconfig.json \"**/*.ts\"",
    "postversion": "git push && git push --tags",
    "prettier": "prettier \"**/*.{json,md}\"",
    "preversion": "yarn && yarn test && yarn dist",
    "start": "pm2 start",
    "start:dev": "cross-env NODE_DEBUG=\"@wireapp/*\" ts-node src/index.ts",
    "test": "ts-node node_modules/jasmine/bin/jasmine --config=jasmine.json",
    "version": "yarn dist"
  },
  "types": "dist/index.d.ts",
  "version": "1.13.0"
}<|MERGE_RESOLUTION|>--- conflicted
+++ resolved
@@ -26,15 +26,7 @@
     "@types/nock": "9.3.0",
     "@types/request": "2.47.1",
     "cross-env": "5.2.0",
-<<<<<<< HEAD
-    "husky": "1.0.1",
-=======
-    "eslint": "5.6.1",
-    "eslint-config-prettier": "3.1.0",
-    "eslint-plugin-prettier": "3.0.0",
-    "eslint-plugin-react": "7.11.1",
     "husky": "1.1.0",
->>>>>>> fddb8380
     "jasmine": "3.2.0",
     "lint-staged": "7.3.0",
     "logdown": "3.2.7",

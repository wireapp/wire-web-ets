--- conflicted
+++ resolved
@@ -6,13 +6,8 @@
     "@types/helmet": "0.0.43",
     "@types/joi": "14.3.3",
     "@types/node": "~10",
-<<<<<<< HEAD
     "@wireapp/core": "12.0.0",
-    "@wireapp/lru-cache": "3.1.14",
-=======
-    "@wireapp/core": "11.0.3",
     "@wireapp/lru-cache": "3.1.15",
->>>>>>> cd152528
     "body-parser": "1.19.0",
     "celebrate": "10.0.0",
     "compression": "1.7.4",

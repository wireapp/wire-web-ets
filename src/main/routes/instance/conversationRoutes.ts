/*
 * Wire
 * Copyright (C) 2018 Wire Swiss GmbH
 *
 * This program is free software: you can redistribute it and/or modify
 * it under the terms of the GNU General Public License as published by
 * the Free Software Foundation, either version 3 of the License, or
 * (at your option) any later version.
 *
 * This program is distributed in the hope that it will be useful,
 * but WITHOUT ANY WARRANTY; without even the implied warranty of
 * MERCHANTABILITY or FITNESS FOR A PARTICULAR PURPOSE. See the
 * GNU General Public License for more details.
 *
 * You should have received a copy of the GNU General Public License
 * along with this program. If not, see http://www.gnu.org/licenses/.
 *
 */

import * as express from 'express';
import {check, validationResult} from 'express-validator/check';

import InstanceService from '../../InstanceService';

export interface MessageRequest {
  conversationId: string;
  payload: string;
}

export interface MessageUpdateRequest {
  conversationId: string;
  messageId: string;
  payload: string;
}

const conversationRoutes = (instanceService: InstanceService): express.Router => {
  const router = express.Router();

  router.post(
    '/api/v1/instance/:instanceId/sendText',
    [check('conversationId').isUUID(), check('payload').isString()],
    async (req: express.Request, res: express.Response) => {
      const {instanceId = ''}: {instanceId: string} = req.params;
      const {conversationId, payload}: MessageRequest = req.body;

      const errors = validationResult(req);
      if (!errors.isEmpty()) {
        return res.status(422).json({errors: errors.mapped()});
      }

      if (!instanceService.instanceExists(instanceId)) {
        return res.status(400).json({error: `Instance "${instanceId}" not found.`});
      }

      try {
        const messageId = await instanceService.sendText(instanceId, conversationId, payload);
        const instanceName = instanceService.getInstance(instanceId).name;
        return res.json({
          instanceId,
          messageId,
          name: instanceName,
        });
      } catch (error) {
        return res.status(500).json({error: error.message, stack: error.stack});
      }
    }
  );

  router.post(
    '/api/v1/instance/:instanceId/sendPing',
    [check('conversationId').isUUID()],
    async (req: express.Request, res: express.Response) => {
      const {instanceId = ''}: {instanceId: string} = req.params;
      const {conversationId}: MessageRequest = req.body;

      const errors = validationResult(req);
      if (!errors.isEmpty()) {
        return res.status(422).json({errors: errors.mapped()});
      }

      if (!instanceService.instanceExists(instanceId)) {
        return res.status(400).json({error: `Instance "${instanceId}" not found.`});
      }

      try {
        const messageId = await instanceService.sendPing(instanceId, conversationId);
        const instanceName = instanceService.getInstance(instanceId).name;
        return res.json({
          instanceId,
          messageId,
          name: instanceName,
        });
      } catch (error) {
        return res.status(500).json({error: error.message, stack: error.stack});
      }
    }
  );

  router.post(
    '/api/v1/instance/:instanceId/updateText',
    [check('conversationId').isUUID(), check('messageId').isUUID(), check('payload').isString()],
    async (req: express.Request, res: express.Response) => {
<<<<<<< HEAD
      const {id: instanceId = ''}: {id: string} = req.params;
      const {conversationId, messageId, payload}: MessageUpdateRequest = req.body;
=======
      const {instanceId = ''}: {instanceId: string} = req.params;
      const {conversationId, messageId, payload} = req.body;
>>>>>>> fb763c2e

      const errors = validationResult(req);
      if (!errors.isEmpty()) {
        return res.status(422).json({errors: errors.mapped()});
      }

      if (!instanceService.instanceExists(instanceId)) {
        return res.status(400).json({error: `Instance "${instanceId}" not found.`});
      }

      try {
        const newMessageId = await instanceService.updateText(instanceId, conversationId, messageId, payload);
        const instanceName = instanceService.getInstance(instanceId).name;
        return res.json({
          instanceId,
          messageId: newMessageId,
          name: instanceName,
        });
      } catch (error) {
        return res.status(500).json({error: error.message, stack: error.stack});
      }
    }
  );

  return router;
};

export default conversationRoutes;<|MERGE_RESOLUTION|>--- conflicted
+++ resolved
@@ -100,13 +100,8 @@
     '/api/v1/instance/:instanceId/updateText',
     [check('conversationId').isUUID(), check('messageId').isUUID(), check('payload').isString()],
     async (req: express.Request, res: express.Response) => {
-<<<<<<< HEAD
-      const {id: instanceId = ''}: {id: string} = req.params;
+      const {instanceId = ''}: {instanceId: string} = req.params;
       const {conversationId, messageId, payload}: MessageUpdateRequest = req.body;
-=======
-      const {instanceId = ''}: {instanceId: string} = req.params;
-      const {conversationId, messageId, payload} = req.body;
->>>>>>> fb763c2e
 
       const errors = validationResult(req);
       if (!errors.isEmpty()) {

/*
 * Wire
 * Copyright (C) 2018 Wire Swiss GmbH
 *
 * This program is free software: you can redistribute it and/or modify
 * it under the terms of the GNU General Public License as published by
 * the Free Software Foundation, either version 3 of the License, or
 * (at your option) any later version.
 *
 * This program is distributed in the hope that it will be useful,
 * but WITHOUT ANY WARRANTY; without even the implied warranty of
 * MERCHANTABILITY or FITNESS FOR A PARTICULAR PURPOSE. See the
 * GNU General Public License for more details.
 *
 * You should have received a copy of the GNU General Public License
 * along with this program. If not, see http://www.gnu.org/licenses/.
 *
 */

<<<<<<< HEAD
import {
  FileContent,
  FileMetaDataContent,
  ImageContent,
  LinkPreviewContent,
  MentionContent,
} from '@wireapp/core/dist/conversation/content/';
=======
import {FileContent, FileMetaDataContent, ImageContent} from '@wireapp/core/dist/conversation/content/';
>>>>>>> 7c764eb8
import * as express from 'express';
import * as Joi from 'joi';
import InstanceService from '../../InstanceService';
import joiValidate from '../../middlewares/joiValidate';
import {validateMention} from './conversationRoutes';

interface AssetMessageRequest {
  conversationId: string;
  data: string;
  messageTimer?: number;
  type: string;
}

export interface FileMessageRequest extends AssetMessageRequest {
  fileName: string;
}

export interface ImageMessageRequest extends AssetMessageRequest {
  height: number;
  width: number;
}

const assetRoutes = (instanceService: InstanceService): express.Router => {
  const router = express.Router();

  router.post(
    '/api/v1/instance/:instanceId/sendFile/?',
    joiValidate({
      conversationId: Joi.string()
        .uuid()
        .required(),
      data: Joi.string().required(),
      fileName: Joi.string().required(),
      messageTimer: Joi.number()
        .optional()
        .default(0),
      type: Joi.string().required(),
    }),
    async (req: express.Request, res: express.Response) => {
      const {instanceId = ''}: {instanceId: string} = req.params;
      const {conversationId, data: base64Data, fileName, messageTimer, type}: FileMessageRequest = req.body;

      if (!instanceService.instanceExists(instanceId)) {
        return res.status(400).json({error: `Instance "${instanceId}" not found.`});
      }

      try {
        const data = Buffer.from(base64Data, 'base64');
        const file: FileContent = {data};
        const metadata: FileMetaDataContent = {length: data.length, name: fileName, type};
        const messageId = await instanceService.sendFile(instanceId, conversationId, file, metadata, messageTimer);
        const instanceName = instanceService.getInstance(instanceId).name;
        return res.json({
          instanceId,
          messageId,
          name: instanceName,
        });
      } catch (error) {
        return res.status(500).json({error: error.message, stack: error.stack});
      }
    }
  );

  router.post(
    '/api/v1/instance/:instanceId/sendImage/?',
    joiValidate({
      conversationId: Joi.string()
        .uuid()
        .required(),
      data: Joi.string()
        .base64()
        .required(),
      height: Joi.number()
        .min(1)
        .required(),
      messageTimer: Joi.number()
        .optional()
        .default(0),
      type: Joi.string().required(),
      width: Joi.number()
        .min(1)
        .required(),
    }),
    async (req: express.Request, res: express.Response) => {
      const {instanceId = ''}: {instanceId: string} = req.params;
      const {conversationId, data: base64Data, height, messageTimer, type, width}: ImageMessageRequest = req.body;

      if (!instanceService.instanceExists(instanceId)) {
        return res.status(400).json({error: `Instance "${instanceId}" not found.`});
      }

      try {
        const data = Buffer.from(base64Data, 'base64');
        const image: ImageContent = {data, height, type, width};
        const messageId = await instanceService.sendImage(instanceId, conversationId, image, messageTimer);
        const instanceName = instanceService.getInstance(instanceId).name;
        return res.json({
          instanceId,
          messageId,
          name: instanceName,
        });
      } catch (error) {
        return res.status(500).json({error: error.message, stack: error.stack});
      }
    }
  );

<<<<<<< HEAD
  router.post(
    '/api/v1/instance/:instanceId/sendLinkPreview/?',
    joiValidate({
      ...validateLinkPreview,
      conversationId: Joi.string().required(),
      mentions: Joi.array()
        .items(validateMention)
        .optional(),
      text: Joi.string().required(),
    }),
    async (req: express.Request, res: express.Response) => {
      const {instanceId = ''}: {instanceId: string} = req.params;
      const {
        conversationId,
        image,
        mentions,
        permanentUrl,
        summary,
        text,
        title,
        tweet,
        url,
        urlOffset,
      }: LinkPreviewRequest & {conversationId: string; mentions?: MentionContent[]; text: string} = req.body;

      if (!instanceService.instanceExists(instanceId)) {
        return res.status(400).json({error: `Instance "${instanceId}" not found.`});
      }

      const linkPreview: LinkPreviewContent = {
        permanentUrl,
        summary,
        title,
        tweet,
        url,
        urlOffset,
      };

      try {
        let imageContent: ImageContent | undefined;

        if (image) {
          const data = Buffer.from(image.data, 'base64');
          imageContent = {data, height: image.height, type: image.type, width: image.width};

          linkPreview.image = imageContent;
        }

        const messageId = await instanceService.sendLinkPreview(
          instanceId,
          conversationId,
          text,
          linkPreview,
          mentions
        );
        const instanceName = instanceService.getInstance(instanceId).name;
        return res.json({
          instanceId,
          messageId,
          name: instanceName,
        });
      } catch (error) {
        return res.status(500).json({error: error.message, stack: error.stack});
      }
    }
  );

=======
>>>>>>> 7c764eb8
  return router;
};

export default assetRoutes;<|MERGE_RESOLUTION|>--- conflicted
+++ resolved
@@ -17,22 +17,11 @@
  *
  */
 
-<<<<<<< HEAD
-import {
-  FileContent,
-  FileMetaDataContent,
-  ImageContent,
-  LinkPreviewContent,
-  MentionContent,
-} from '@wireapp/core/dist/conversation/content/';
-=======
 import {FileContent, FileMetaDataContent, ImageContent} from '@wireapp/core/dist/conversation/content/';
->>>>>>> 7c764eb8
 import * as express from 'express';
 import * as Joi from 'joi';
 import InstanceService from '../../InstanceService';
 import joiValidate from '../../middlewares/joiValidate';
-import {validateMention} from './conversationRoutes';
 
 interface AssetMessageRequest {
   conversationId: string;
@@ -135,76 +124,6 @@
     }
   );
 
-<<<<<<< HEAD
-  router.post(
-    '/api/v1/instance/:instanceId/sendLinkPreview/?',
-    joiValidate({
-      ...validateLinkPreview,
-      conversationId: Joi.string().required(),
-      mentions: Joi.array()
-        .items(validateMention)
-        .optional(),
-      text: Joi.string().required(),
-    }),
-    async (req: express.Request, res: express.Response) => {
-      const {instanceId = ''}: {instanceId: string} = req.params;
-      const {
-        conversationId,
-        image,
-        mentions,
-        permanentUrl,
-        summary,
-        text,
-        title,
-        tweet,
-        url,
-        urlOffset,
-      }: LinkPreviewRequest & {conversationId: string; mentions?: MentionContent[]; text: string} = req.body;
-
-      if (!instanceService.instanceExists(instanceId)) {
-        return res.status(400).json({error: `Instance "${instanceId}" not found.`});
-      }
-
-      const linkPreview: LinkPreviewContent = {
-        permanentUrl,
-        summary,
-        title,
-        tweet,
-        url,
-        urlOffset,
-      };
-
-      try {
-        let imageContent: ImageContent | undefined;
-
-        if (image) {
-          const data = Buffer.from(image.data, 'base64');
-          imageContent = {data, height: image.height, type: image.type, width: image.width};
-
-          linkPreview.image = imageContent;
-        }
-
-        const messageId = await instanceService.sendLinkPreview(
-          instanceId,
-          conversationId,
-          text,
-          linkPreview,
-          mentions
-        );
-        const instanceName = instanceService.getInstance(instanceId).name;
-        return res.json({
-          instanceId,
-          messageId,
-          name: instanceName,
-        });
-      } catch (error) {
-        return res.status(500).json({error: error.message, stack: error.stack});
-      }
-    }
-  );
-
-=======
->>>>>>> 7c764eb8
   return router;
 };
 

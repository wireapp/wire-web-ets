--- conflicted
+++ resolved
@@ -24,11 +24,7 @@
 import {CONVERSATION_TYPING} from '@wireapp/api-client/dist/commonjs/event/';
 import {Account} from '@wireapp/core';
 import {ClientInfo} from '@wireapp/core/dist/client/root';
-<<<<<<< HEAD
 import {FileContent, FileMetaDataContent, ImageContent} from '@wireapp/core/dist/conversation/content/';
-=======
-import {ImageContent} from '@wireapp/core/dist/conversation/content/';
->>>>>>> cf0016bd
 import {PayloadBundleIncoming, PayloadBundleOutgoing, ReactionType} from '@wireapp/core/dist/conversation/root';
 import {LRUCache} from '@wireapp/lru-cache';
 import {MemoryEngine} from '@wireapp/store-engine';
@@ -121,12 +117,8 @@
     account.on(Account.INCOMING.TEXT_MESSAGE, (payload: PayloadBundleIncoming) =>
       instance.messages.set(payload.id, payload)
     );
-    account.on(Account.INCOMING.ASSET, (payload: PayloadBundleIncoming) => {
-      instance.messages.set(payload.id, payload);
-    });
-    account.on(Account.INCOMING.IMAGE, (payload: PayloadBundleIncoming) => {
-      instance.messages.set(payload.id, payload);
-    });
+    account.on(Account.INCOMING.ASSET, (payload: PayloadBundleIncoming) => instance.messages.set(payload.id, payload));
+    account.on(Account.INCOMING.IMAGE, (payload: PayloadBundleIncoming) => instance.messages.set(payload.id, payload));
 
     logger.log(`[${utils.formatDate()}] Created instance with id "${instanceId}".`);
 
@@ -309,7 +301,7 @@
       const filePayload = await instance.account.service.conversation.createFileData(file, metadataPayload.id);
       const sentFile = await instance.account.service.conversation.send(conversationId, filePayload);
       delete (sentFile.content as FileContent).data;
-      this.addMessageToStorage(instanceId, sentFile);
+      instance.messages.set(sentFile.id, sentFile);
       return sentFile.id;
     } else {
       throw new Error(`Account service for instance ${instanceId} not set.`);

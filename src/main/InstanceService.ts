--- conflicted
+++ resolved
@@ -24,12 +24,8 @@
 import {CONVERSATION_TYPING} from '@wireapp/api-client/dist/commonjs/event/';
 import {Account} from '@wireapp/core';
 import {ClientInfo} from '@wireapp/core/dist/client/root';
-<<<<<<< HEAD
-import {ImageContent} from '@wireapp/core/dist/conversation/content/';
+import {ImageContent} from '@wireapp/core/dist/conversation/content/ImageContent';
 import {PayloadBundleIncoming} from '@wireapp/core/dist/conversation/root';
-=======
-import {ImageContent} from '@wireapp/core/dist/conversation/content/ImageContent';
->>>>>>> 93bd0a10
 import LRUCache from '@wireapp/lru-cache';
 import {MemoryEngine} from '@wireapp/store-engine';
 import {CRUDEngine} from '@wireapp/store-engine/dist/commonjs/engine';
@@ -117,7 +113,6 @@
 
     this.cachedInstances.set(instanceId, instance);
 
-<<<<<<< HEAD
     account.on(Account.INCOMING.TEXT_MESSAGE, async (data: PayloadBundleIncoming) => {
       const instance = this.cachedInstances.get(instanceId);
       if (!instance) {
@@ -125,9 +120,8 @@
       }
       instance.conversations[data.id] = data;
     });
-=======
+
     logger.log(`[${utils.formatDate()}] Created instance with id "${instanceId}".`);
->>>>>>> 93bd0a10
 
     return instanceId;
   }

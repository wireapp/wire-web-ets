--- conflicted
+++ resolved
@@ -25,17 +25,11 @@
 import {Account} from '@wireapp/core';
 import {ClientInfo} from '@wireapp/core/dist/client/root';
 import {
-<<<<<<< HEAD
+  EditedTextContent,
   FileContent,
   FileMetaDataContent,
   ImageContent,
   LocationContent,
-=======
-  EditedTextContent,
-  FileContent,
-  FileMetaDataContent,
-  ImageContent,
->>>>>>> b3054002
 } from '@wireapp/core/dist/conversation/content/';
 import {
   PayloadBundleIncoming,
@@ -136,15 +130,12 @@
     account.on(PayloadBundleType.ASSET_IMAGE, (payload: PayloadBundleIncoming) =>
       instance.messages.set(payload.id, payload)
     );
-<<<<<<< HEAD
-=======
     account.on(PayloadBundleType.MESSAGE_EDIT, (payload: PayloadBundleIncoming) => {
       const editedContent = payload.content as EditedTextContent;
       payload.id = editedContent.originalMessageId;
       delete editedContent.originalMessageId;
       instance.messages.set(payload.id, payload);
     });
->>>>>>> b3054002
 
     logger.log(`[${utils.formatDate()}] Created instance with id "${instanceId}".`);
 

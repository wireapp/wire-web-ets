--- conflicted
+++ resolved
@@ -343,11 +343,10 @@
 
     if (instance.account.service) {
       instance.account.service.conversation.messageTimer.setMessageLevelTimer(conversationId, expireAfterMillis);
-<<<<<<< HEAD
-      const payload = await instance.account.service.conversation.createText(message, mentions);
-=======
-      const payload = await instance.account.service.conversation.createText(message).build();
->>>>>>> 4f1f69b7
+      const payload = await instance.account.service.conversation
+        .createText(message)
+        .withMentions(mentions)
+        .build();
       const sentMessage = await instance.account.service.conversation.send(conversationId, payload);
       instance.messages.set(sentMessage.id, sentMessage);
       return sentMessage.id;
@@ -442,14 +441,11 @@
     if (instance.account.service) {
       instance.account.service.conversation.messageTimer.setMessageLevelTimer(conversationId, expireAfterMillis);
       const linkPreviewPayload = await instance.account.service.conversation.createLinkPreview(linkPreview);
-<<<<<<< HEAD
-      const textPayload = instance.account.service.conversation.createText(text, [linkPreviewPayload], mentions);
-=======
       const textPayload = instance.account.service.conversation
         .createText(text)
         .withLinkPreviews([linkPreviewPayload])
+        .withMentions(mentions)
         .build();
->>>>>>> 4f1f69b7
 
       const sentMessage = await instance.account.service.conversation.send(conversationId, textPayload);
 
@@ -543,36 +539,20 @@
     const instance = this.getInstance(instanceId);
 
     if (instance.account.service) {
-<<<<<<< HEAD
-      const editedPayload = instance.account.service.conversation.createEditedText(
-        newMessageText,
-        originalMessageId,
-        newMentions
-      );
-=======
       const editedPayload = instance.account.service.conversation
         .createEditedText(newMessageText, originalMessageId)
+        .withMentions(newMentions)
         .build();
->>>>>>> 4f1f69b7
 
       let editedMessage = await instance.account.service.conversation.send(conversationId, editedPayload);
 
       if (newLinkPreview) {
         const linkPreviewPayload = await instance.account.service.conversation.createLinkPreview(newLinkPreview);
-<<<<<<< HEAD
-        const editedWithPreviewPayload = instance.account.service.conversation.createEditedText(
-          newMessageText,
-          originalMessageId,
-          [linkPreviewPayload],
-          newMentions,
-          editedMessage.id
-        );
-=======
         const editedWithPreviewPayload = instance.account.service.conversation
           .createEditedText(newMessageText, originalMessageId, editedMessage.id)
           .withLinkPreviews([linkPreviewPayload])
+          .withMentions(newMentions)
           .build();
->>>>>>> 4f1f69b7
 
         editedMessage = await instance.account.service.conversation.send(conversationId, editedWithPreviewPayload);
 

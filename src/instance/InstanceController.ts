--- conflicted
+++ resolved
@@ -393,7 +393,6 @@
       res.status(createInternalServerError(error).code).json(createInternalServerError(error));
     }
   }
-<<<<<<< HEAD
 
   @Post(':instanceId/sendConfirmationRead')
   @ApiOperation({summary: 'Send a read confirmation for a message.'})
@@ -424,6 +423,4 @@
       res.status(createInternalServerError(error).code).json(createInternalServerError(error));
     }
   }
-=======
->>>>>>> 765e3fb6
 }
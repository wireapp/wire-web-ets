import {Body, Controller, Delete, Get, Param, Post, Put, Res} from '@nestjs/common';
import {ApiOperation, ApiResponse, ApiTags} from '@nestjs/swagger';
import {Validator} from 'class-validator';
import {Response} from 'express';
import * as HTTP_STATUS_CODE from 'http-status-codes';
import {ErrorMessage, ServerErrorMessage} from '../config';
import {InstanceConversationOptions} from './InstanceConversationOptions';
import {InstanceCreationOptions} from './InstanceCreationOptions';
import {InstanceService} from './InstanceService';
import {InstanceArchiveOptions} from './InstanceArchiveOptions';
import {status500description, status422description, status404instance} from '../utils';
import {InstanceAvailabilityOptions} from './InstanceAvailabilityOptions';
import {InstanceDeleteOptions} from './InstanceDeleteOptions';
import {InstanceMuteOptions} from './InstanceMuteOptions';
import {InstanceDeliveryOptions} from './InstanceDeliveryOptions';
import {InstanceImageOptions} from './InstanceImageOptions';
import {ImageContent, LocationContent} from '@wireapp/core/dist/conversation/content';
import {InstanceLocationOptions} from './InstanceLocationOptions';
import {InstancePingOptions} from './InstancePingOptions';
import {InstanceButtonOptions} from './InstanceButtonOptions';
<<<<<<< HEAD
import {InstanceReactionOptions} from './InstanceReactionOptions';
=======
>>>>>>> c10fc012

const isUUID = (text: string) => new Validator().isUUID(text, '4');
const errorMessageInstanceUUID: ErrorMessage = {
  code: HTTP_STATUS_CODE.UNPROCESSABLE_ENTITY,
  error: `Instance ID must me a UUID.`,
};

const createInternalServerError = (error: Error): ServerErrorMessage => {
  return {
    code: HTTP_STATUS_CODE.INTERNAL_SERVER_ERROR,
    error: error.message,
    stack: error.stack,
  };
};

const createInstanceNotFoundError = (instanceId: string): ErrorMessage => {
  return {
    code: HTTP_STATUS_CODE.NOT_FOUND,
    error: `Instance "${instanceId}" not found.`,
  };
};

@ApiTags('Instance')
@Controller('instance')
export class InstanceController {
  constructor(private readonly instanceService: InstanceService) {}

  @Put()
  @ApiOperation({summary: 'Create a new instance.'})
  @ApiResponse({description: 'The instance has successfully created.', status: 200})
  @ApiResponse({description: 'Bad request', status: 400})
  @ApiResponse(status422description)
  @ApiResponse(status500description)
  async putInstance(@Body() body: InstanceCreationOptions, @Res() res: Response): Promise<void> {
    try {
      const instanceId = await this.instanceService.createInstance(body);
      res.status(HTTP_STATUS_CODE.OK).json({
        instanceId,
        name: body.name || '',
      });
    } catch (error) {
      res.status(createInternalServerError(error).code).json(createInternalServerError(error));
    }
  }

  @Delete(':instanceId')
  @ApiOperation({summary: 'Delete an instance.'})
  @ApiResponse({description: 'The instance has successfully deleted.', status: 200})
  @ApiResponse(status404instance)
  @ApiResponse(status422description)
  @ApiResponse(status500description)
  async deleteInstance(@Param('instanceId') instanceId: string, @Res() res: Response): Promise<void> {
    if (!isUUID(instanceId)) {
      res.status(errorMessageInstanceUUID.code).json(errorMessageInstanceUUID);
    }

    if (!this.instanceService.instanceExists(instanceId)) {
      res.status(createInstanceNotFoundError(instanceId).code).json(createInstanceNotFoundError(instanceId));
    }

    try {
      await this.instanceService.deleteInstance(instanceId);
    } catch (error) {
      res.status(createInternalServerError(error).code).json(createInternalServerError(error));
    }
  }

  @Get(':instanceId')
  @ApiOperation({summary: 'Get information about an instance.'})
  @ApiResponse({description: 'The instance has successfully deleted.', status: 200})
  @ApiResponse(status404instance)
  @ApiResponse(status422description)
  @ApiResponse(status500description)
  async getInstance(@Param('instanceId') instanceId: string, @Res() res: Response): Promise<void> {
    if (!isUUID(instanceId)) {
      res.status(errorMessageInstanceUUID.code).json(errorMessageInstanceUUID);
    }

    if (!this.instanceService.instanceExists(instanceId)) {
      res.status(createInstanceNotFoundError(instanceId).code).json(createInstanceNotFoundError(instanceId));
    }

    try {
      const instance = this.instanceService.getInstance(instanceId);
      res.json({
        backend: instance.backendType.name,
        clientId: instance.client.context!.clientId,
        instanceId,
        name: instance.name,
      });
    } catch (error) {
      res.status(createInternalServerError(error).code).json(createInternalServerError(error));
    }
  }

  @Post(':instanceId/archive')
  @ApiOperation({summary: 'Archive a conversation.'})
  @ApiResponse({description: 'The conversation archived status has been updated.', status: 200})
  @ApiResponse(status404instance)
  @ApiResponse(status422description)
  @ApiResponse(status500description)
  async arvhiveConversation(
    @Param('instanceId') instanceId: string,
    @Body() body: InstanceArchiveOptions,
    @Res() res: Response,
  ): Promise<void> {
    if (!isUUID(instanceId)) {
      res.status(errorMessageInstanceUUID.code).json(errorMessageInstanceUUID);
    }

    if (!this.instanceService.instanceExists(instanceId)) {
      res.status(createInstanceNotFoundError(instanceId).code).json(createInstanceNotFoundError(instanceId));
    }

    try {
      const instanceName = await this.instanceService.toggleArchiveConversation(instanceId, body);
      res.status(HTTP_STATUS_CODE.OK).json({
        instanceId,
        name: instanceName,
      });
    } catch (error) {
      res.status(createInternalServerError(error).code).json(createInternalServerError(error));
    }
  }

  @Post(':instanceId/availability')
  @ApiOperation({summary: "Set a user's availability."})
  @ApiResponse({description: "The user's availability has been updated.", status: 200})
  @ApiResponse(status404instance)
  @ApiResponse(status422description)
  @ApiResponse(status500description)
  async setAvailability(
    @Param('instanceId') instanceId: string,
    @Body() body: InstanceAvailabilityOptions,
    @Res() res: Response,
  ): Promise<void> {
    if (!isUUID(instanceId)) {
      res.status(errorMessageInstanceUUID.code).json(errorMessageInstanceUUID);
    }

    if (!this.instanceService.instanceExists(instanceId)) {
      res.status(createInstanceNotFoundError(instanceId).code).json(createInstanceNotFoundError(instanceId));
    }

    try {
      const instanceName = await this.instanceService.setAvailability(instanceId, body);
      res.status(HTTP_STATUS_CODE.OK).json({
        instanceId,
        name: instanceName,
      });
    } catch (error) {
      res.status(createInternalServerError(error).code).json(createInternalServerError(error));
    }
  }

  @Post(':instanceId/clear')
  @ApiOperation({summary: 'Clear a conversation.'})
  @ApiResponse({description: 'The conversation has been cleared.', status: 200})
  @ApiResponse(status404instance)
  @ApiResponse(status422description)
  @ApiResponse(status500description)
  async clearConversation(
    @Param('instanceId') instanceId: string,
    @Body() body: InstanceConversationOptions,
    @Res() res: Response,
  ): Promise<void> {
    if (!isUUID(instanceId)) {
      res.status(errorMessageInstanceUUID.code).json(errorMessageInstanceUUID);
    }

    if (!this.instanceService.instanceExists(instanceId)) {
      res.status(createInstanceNotFoundError(instanceId).code).json(createInstanceNotFoundError(instanceId));
    }

    try {
      const instanceName = await this.instanceService.clearConversation(instanceId, body);
      res.status(HTTP_STATUS_CODE.OK).json({
        instanceId,
        name: instanceName,
      });
    } catch (error) {
      res.status(createInternalServerError(error).code).json(createInternalServerError(error));
    }
  }

  @Get(':instanceId/clients')
  @ApiOperation({summary: 'Get all clients of an instance.'})
  @ApiResponse({description: 'The list of all clients.', status: 200})
  @ApiResponse(status404instance)
  @ApiResponse(status422description)
  @ApiResponse(status500description)
  async getClients(@Param('instanceId') instanceId: string, @Res() res: Response): Promise<void> {
    if (!isUUID(instanceId)) {
      res.status(errorMessageInstanceUUID.code).json(errorMessageInstanceUUID);
    }

    if (!this.instanceService.instanceExists(instanceId)) {
      res.status(createInstanceNotFoundError(instanceId).code).json(createInstanceNotFoundError(instanceId));
    }

    try {
      const clients = this.instanceService.getAllClients(instanceId);
      res.json(clients);
    } catch (error) {
      res.status(createInternalServerError(error).code).json(createInternalServerError(error));
    }
  }

  @Post(':instanceId/delete')
  @ApiOperation({summary: 'Delete a message locally.'})
  @ApiResponse({description: 'The message was deleted locally.', status: 200})
  @ApiResponse(status404instance)
  @ApiResponse(status422description)
  @ApiResponse(status500description)
  async deleteMessage(
    @Param('instanceId') instanceId: string,
    @Body() body: InstanceDeleteOptions,
    @Res() res: Response,
  ): Promise<void> {
    if (!isUUID(instanceId)) {
      res.status(errorMessageInstanceUUID.code).json(errorMessageInstanceUUID);
    }

    if (!this.instanceService.instanceExists(instanceId)) {
      res.status(createInstanceNotFoundError(instanceId).code).json(createInstanceNotFoundError(instanceId));
    }

    try {
      const instanceName = await this.instanceService.deleteMessageLocal(instanceId, body);
      res.status(HTTP_STATUS_CODE.OK).json({
        instanceId,
        name: instanceName,
      });
    } catch (error) {
      res.status(createInternalServerError(error).code).json(createInternalServerError(error));
    }
  }

  @Post(':instanceId/deleteEverywhere')
  @ApiOperation({summary: 'Delete a message for everyone.'})
  @ApiResponse({description: 'The message was deleted for everyone.', status: 200})
  @ApiResponse(status404instance)
  @ApiResponse(status422description)
  @ApiResponse(status500description)
  async deleteEverywhere(
    @Param('instanceId') instanceId: string,
    @Body() body: InstanceDeleteOptions,
    @Res() res: Response,
  ): Promise<void> {
    if (!isUUID(instanceId)) {
      res.status(errorMessageInstanceUUID.code).json(errorMessageInstanceUUID);
    }

    if (!this.instanceService.instanceExists(instanceId)) {
      res.status(createInstanceNotFoundError(instanceId).code).json(createInstanceNotFoundError(instanceId));
    }

    try {
      const instanceName = await this.instanceService.deleteMessageEveryone(instanceId, body);
      res.status(HTTP_STATUS_CODE.OK).json({
        instanceId,
        name: instanceName,
      });
    } catch (error) {
      res.status(createInternalServerError(error).code).json(createInternalServerError(error));
    }
  }

  @Get(':instanceId/fingerprint')
  @ApiOperation({summary: "Get the fingerprint from the instance's client."})
  @ApiResponse({description: 'The fingerprint of the client.', status: 200})
  @ApiResponse(status404instance)
  @ApiResponse(status422description)
  @ApiResponse(status500description)
  async getFingerprint(@Param('instanceId') instanceId: string, @Res() res: Response): Promise<void> {
    if (!isUUID(instanceId)) {
      res.status(errorMessageInstanceUUID.code).json(errorMessageInstanceUUID);
    }

    if (!this.instanceService.instanceExists(instanceId)) {
      res.status(createInstanceNotFoundError(instanceId).code).json(createInstanceNotFoundError(instanceId));
    }

    try {
      const fingerprint = this.instanceService.getFingerprint(instanceId);
      res.json({
        fingerprint,
        instanceId,
      });
    } catch (error) {
      res.status(createInternalServerError(error).code).json(createInternalServerError(error));
    }
  }

  @Post(':instanceId/getMessages')
  @ApiOperation({summary: 'Get all messages.'})
  @ApiResponse({description: 'All messages.', status: 200})
  @ApiResponse(status404instance)
  @ApiResponse(status422description)
  @ApiResponse(status500description)
  async getMessages(
    @Param('instanceId') instanceId: string,
    @Body() body: InstanceConversationOptions,
    @Res() res: Response,
  ): Promise<void> {
    if (!isUUID(instanceId)) {
      res.status(errorMessageInstanceUUID.code).json(errorMessageInstanceUUID);
    }

    if (!this.instanceService.instanceExists(instanceId)) {
      res.status(createInstanceNotFoundError(instanceId).code).json(createInstanceNotFoundError(instanceId));
    }

    try {
      const messages = this.instanceService.getMessages(instanceId, body);
      res.status(HTTP_STATUS_CODE.OK).json(messages || []);
    } catch (error) {
      res.status(createInternalServerError(error).code).json(createInternalServerError(error));
    }
  }

  @Post(':instanceId/mute')
  @ApiOperation({summary: 'Mute a conversation.'})
  @ApiResponse({description: 'The conversation muted status has been updated.', status: 200})
  @ApiResponse(status404instance)
  @ApiResponse(status422description)
  @ApiResponse(status500description)
  async muteConversation(
    @Param('instanceId') instanceId: string,
    @Body() body: InstanceMuteOptions,
    @Res() res: Response,
  ): Promise<void> {
    if (!isUUID(instanceId)) {
      res.status(errorMessageInstanceUUID.code).json(errorMessageInstanceUUID);
    }

    if (!this.instanceService.instanceExists(instanceId)) {
      res.status(createInstanceNotFoundError(instanceId).code).json(createInstanceNotFoundError(instanceId));
    }

    try {
      const instanceName = await this.instanceService.toggleMuteConversation(instanceId, body);
      res.status(HTTP_STATUS_CODE.OK).json({
        instanceId,
        name: instanceName,
      });
    } catch (error) {
      res.status(createInternalServerError(error).code).json(createInternalServerError(error));
    }
  }

  @Post(':instanceId/sendConfirmationDelivered')
  @ApiOperation({summary: 'Send a delivery confirmation for a message.'})
  @ApiResponse({description: 'The delivery confirmation has been sent.', status: 200})
  @ApiResponse(status404instance)
  @ApiResponse(status422description)
  @ApiResponse(status500description)
  async sendConfirmationDelivered(
    @Param('instanceId') instanceId: string,
    @Body() body: InstanceDeliveryOptions,
    @Res() res: Response,
  ): Promise<void> {
    if (!isUUID(instanceId)) {
      res.status(errorMessageInstanceUUID.code).json(errorMessageInstanceUUID);
    }

    if (!this.instanceService.instanceExists(instanceId)) {
      res.status(createInstanceNotFoundError(instanceId).code).json(createInstanceNotFoundError(instanceId));
    }

    try {
      const instanceName = await this.instanceService.sendConfirmationDelivered(instanceId, body);
      res.status(HTTP_STATUS_CODE.OK).json({
        instanceId,
        name: instanceName,
      });
    } catch (error) {
      res.status(createInternalServerError(error).code).json(createInternalServerError(error));
    }
  }

  @Post(':instanceId/sendConfirmationRead')
  @ApiOperation({summary: 'Send a read confirmation for a message.'})
  @ApiResponse({description: 'The read confirmation has been sent.', status: 200})
  @ApiResponse(status404instance)
  @ApiResponse(status422description)
  @ApiResponse(status500description)
  async sendConfirmationRead(
    @Param('instanceId') instanceId: string,
    @Body() body: InstanceDeliveryOptions,
    @Res() res: Response,
  ): Promise<void> {
    if (!isUUID(instanceId)) {
      res.status(errorMessageInstanceUUID.code).json(errorMessageInstanceUUID);
    }

    if (!this.instanceService.instanceExists(instanceId)) {
      res.status(createInstanceNotFoundError(instanceId).code).json(createInstanceNotFoundError(instanceId));
    }

    try {
      const instanceName = await this.instanceService.sendConfirmationRead(instanceId, body);
      res.status(HTTP_STATUS_CODE.OK).json({
        instanceId,
        name: instanceName,
      });
    } catch (error) {
      res.status(createInternalServerError(error).code).json(createInternalServerError(error));
    }
  }

  @Post(':instanceId/sendEphemeralConfirmationDelivered')
  @ApiOperation({summary: 'Send a delivery confirmation for an ephemeral message.'})
  @ApiResponse({description: 'The delivery confirmation for an ephemeral message has been sent.', status: 200})
  @ApiResponse(status404instance)
  @ApiResponse(status422description)
  @ApiResponse(status500description)
  async sendEphemeralConfirmationDelivered(
    @Param('instanceId') instanceId: string,
    @Body() body: InstanceDeliveryOptions,
    @Res() res: Response,
  ): Promise<void> {
    if (!isUUID(instanceId)) {
      res.status(errorMessageInstanceUUID.code).json(errorMessageInstanceUUID);
    }

    if (!this.instanceService.instanceExists(instanceId)) {
      res.status(createInstanceNotFoundError(instanceId).code).json(createInstanceNotFoundError(instanceId));
    }

    try {
      const instanceName = await this.instanceService.sendEphemeralConfirmationDelivered(instanceId, body);
      res.status(HTTP_STATUS_CODE.OK).json({
        instanceId,
        name: instanceName,
      });
    } catch (error) {
      res.status(createInternalServerError(error).code).json(createInternalServerError(error));
    }
  }

  @Post(':instanceId/sendEphemeralConfirmationRead')
  @ApiOperation({summary: 'Send a read confirmation for an ephemeral message.'})
  @ApiResponse({description: 'The read confirmation for an ephemeral message has been sent.', status: 200})
  @ApiResponse(status404instance)
  @ApiResponse(status422description)
  @ApiResponse(status500description)
  async sendEphemeralConfirmationRead(
    @Param('instanceId') instanceId: string,
    @Body() body: InstanceDeliveryOptions,
    @Res() res: Response,
  ): Promise<void> {
    if (!isUUID(instanceId)) {
      res.status(errorMessageInstanceUUID.code).json(errorMessageInstanceUUID);
    }

    if (!this.instanceService.instanceExists(instanceId)) {
      res.status(createInstanceNotFoundError(instanceId).code).json(createInstanceNotFoundError(instanceId));
    }

    try {
      const instanceName = await this.instanceService.sendEphemeralConfirmationRead(instanceId, body);
      res.status(HTTP_STATUS_CODE.OK).json({
        instanceId,
        name: instanceName,
      });
    } catch (error) {
      res.status(createInternalServerError(error).code).json(createInternalServerError(error));
    }
  }

  @Post(':instanceId/sendImage')
  @ApiOperation({summary: 'Send an image to a conversation.'})
  @ApiResponse({description: 'Image sent.', status: 200})
  @ApiResponse(status404instance)
  @ApiResponse(status422description)
  @ApiResponse(status500description)
  async sendImage(
    @Param('instanceId') instanceId: string,
    @Body() body: InstanceImageOptions,
    @Res() res: Response,
  ): Promise<void> {
    if (!isUUID(instanceId)) {
      res.status(errorMessageInstanceUUID.code).json(errorMessageInstanceUUID);
    }

    if (!this.instanceService.instanceExists(instanceId)) {
      res.status(createInstanceNotFoundError(instanceId).code).json(createInstanceNotFoundError(instanceId));
    }

    try {
      const data = Buffer.from(body.data, 'base64');
      const image: ImageContent = {data, height: body.height, type: body.type, width: body.width};
      const messageId = await this.instanceService.sendImage(
        instanceId,
        body.conversationId,
        image,
        body.expectsReadConfirmation,
        body.legalHoldStatus,
        body.messageTimer,
      );
      const instanceName = this.instanceService.getInstance(instanceId).name;
      res.status(HTTP_STATUS_CODE.OK).json({
        instanceId,
        messageId,
        name: instanceName,
      });
    } catch (error) {
      res.status(createInternalServerError(error).code).json(createInternalServerError(error));
    }
  }

  @Post(':instanceId/sendLocation')
  @ApiOperation({summary: 'Send an location to a conversation.'})
  @ApiResponse({description: 'Location sent.', status: 200})
  @ApiResponse(status404instance)
  @ApiResponse(status422description)
  @ApiResponse(status500description)
  async sendLocation(
    @Param('instanceId') instanceId: string,
    @Body() body: InstanceLocationOptions,
    @Res() res: Response,
  ): Promise<void> {
    if (!isUUID(instanceId)) {
      res.status(errorMessageInstanceUUID.code).json(errorMessageInstanceUUID);
    }

    if (!this.instanceService.instanceExists(instanceId)) {
      res.status(createInstanceNotFoundError(instanceId).code).json(createInstanceNotFoundError(instanceId));
    }

    try {
      const location: LocationContent = {
        expectsReadConfirmation: body.expectsReadConfirmation,
        latitude: body.latitude,
        legalHoldStatus: body.legalHoldStatus,
        longitude: body.longitude,
        name: body.locationName,
        zoom: body.zoom,
      };

      const messageId = await this.instanceService.sendLocation(
        instanceId,
        body.conversationId,
        location,
        body.messageTimer,
      );
      const instanceName = this.instanceService.getInstance(instanceId).name;
      res.status(HTTP_STATUS_CODE.OK).json({
        instanceId,
        messageId,
        name: instanceName,
      });
    } catch (error) {
      res.status(createInternalServerError(error).code).json(createInternalServerError(error));
    }
  }

  @Post(':instanceId/sendPing')
  @ApiOperation({summary: 'Send an ping to a conversation.'})
  @ApiResponse({description: 'Ping sent.', status: 200})
  @ApiResponse(status404instance)
  @ApiResponse(status422description)
  @ApiResponse(status500description)
  async sendPing(
    @Param('instanceId') instanceId: string,
    @Body() body: InstancePingOptions,
    @Res() res: Response,
  ): Promise<void> {
    if (!isUUID(instanceId)) {
      res.status(errorMessageInstanceUUID.code).json(errorMessageInstanceUUID);
    }

    if (!this.instanceService.instanceExists(instanceId)) {
      res.status(createInstanceNotFoundError(instanceId).code).json(createInstanceNotFoundError(instanceId));
    }

    try {
      const messageId = await this.instanceService.sendPing(
        instanceId,
        body.conversationId,
        body.expectsReadConfirmation,
        body.legalHoldStatus,
        body.messageTimer,
      );

      const instanceName = this.instanceService.getInstance(instanceId).name;
      res.status(HTTP_STATUS_CODE.OK).json({
        instanceId,
        messageId,
        name: instanceName,
      });
    } catch (error) {
      res.status(createInternalServerError(error).code).json(createInternalServerError(error));
    }
  }

  @Post(':instanceId/sendButtonAction')
  @ApiOperation({summary: 'Send a button action to a poll.'})
  @ApiResponse({description: 'Button action sent.', status: 200})
  @ApiResponse(status404instance)
  @ApiResponse(status422description)
  @ApiResponse(status500description)
  async sendButtonAction(
    @Param('instanceId') instanceId: string,
    @Body() body: InstanceButtonOptions,
    @Res() res: Response,
  ): Promise<void> {
    if (!isUUID(instanceId)) {
      res.status(errorMessageInstanceUUID.code).json(errorMessageInstanceUUID);
    }

    if (!this.instanceService.instanceExists(instanceId)) {
      res.status(createInstanceNotFoundError(instanceId).code).json(createInstanceNotFoundError(instanceId));
    }

    try {
      await this.instanceService.sendButtonAction(instanceId, body);
      res.status(HTTP_STATUS_CODE.OK).json({});
    } catch (error) {
      res.status(createInternalServerError(error).code).json(createInternalServerError(error));
    }
  }

  @Post(':instanceId/sendButtonActionConfirmation')
  @ApiOperation({summary: 'Send a confirmation to a button action.'})
  @ApiResponse({description: 'Confirmation sent.', status: 200})
  @ApiResponse(status404instance)
  @ApiResponse(status422description)
  @ApiResponse(status500description)
  async sendButtonActionConfirmation(
    @Param('instanceId') instanceId: string,
    @Body() body: InstanceButtonOptions,
    @Res() res: Response,
  ): Promise<void> {
    if (!isUUID(instanceId)) {
      res.status(errorMessageInstanceUUID.code).json(errorMessageInstanceUUID);
    }

    if (!this.instanceService.instanceExists(instanceId)) {
      res.status(createInstanceNotFoundError(instanceId).code).json(createInstanceNotFoundError(instanceId));
    }

    try {
      await this.instanceService.sendButtonActionConfirmation(instanceId, body);
      res.status(HTTP_STATUS_CODE.OK).json({});
    } catch (error) {
      res.status(createInternalServerError(error).code).json(createInternalServerError(error));
    }
  }
<<<<<<< HEAD

  @Post(':instanceId/sendReaction')
  @ApiOperation({summary: 'Send a reaction to a message.'})
  @ApiResponse({description: 'Reaction sent.', status: 200})
  @ApiResponse(status404instance)
  @ApiResponse(status422description)
  @ApiResponse(status500description)
  async sendReaction(
    @Param('instanceId') instanceId: string,
    @Body() body: InstanceReactionOptions,
    @Res() res: Response,
  ): Promise<void> {
    if (!isUUID(instanceId)) {
      res.status(errorMessageInstanceUUID.code).json(errorMessageInstanceUUID);
    }

    if (!this.instanceService.instanceExists(instanceId)) {
      res.status(createInstanceNotFoundError(instanceId).code).json(createInstanceNotFoundError(instanceId));
    }

    try {
      const messageId = await this.instanceService.sendReaction(
        instanceId,
        conversationId,
        originalMessageId,
        type,
        legalHoldStatus,
      );
      const instanceName = this.instanceService.getInstance(instanceId).name;
      res.status(HTTP_STATUS_CODE.OK).json({
        instanceId,
        messageId,
        name: instanceName,
      });
    } catch (error) {
      res.status(createInternalServerError(error).code).json(createInternalServerError(error));
    }
  }
=======
>>>>>>> c10fc012
}<|MERGE_RESOLUTION|>--- conflicted
+++ resolved
@@ -18,10 +18,7 @@
 import {InstanceLocationOptions} from './InstanceLocationOptions';
 import {InstancePingOptions} from './InstancePingOptions';
 import {InstanceButtonOptions} from './InstanceButtonOptions';
-<<<<<<< HEAD
 import {InstanceReactionOptions} from './InstanceReactionOptions';
-=======
->>>>>>> c10fc012
 
 const isUUID = (text: string) => new Validator().isUUID(text, '4');
 const errorMessageInstanceUUID: ErrorMessage = {
@@ -672,7 +669,6 @@
       res.status(createInternalServerError(error).code).json(createInternalServerError(error));
     }
   }
-<<<<<<< HEAD
 
   @Post(':instanceId/sendReaction')
   @ApiOperation({summary: 'Send a reaction to a message.'})
@@ -694,13 +690,7 @@
     }
 
     try {
-      const messageId = await this.instanceService.sendReaction(
-        instanceId,
-        conversationId,
-        originalMessageId,
-        type,
-        legalHoldStatus,
-      );
+      const messageId = await this.instanceService.sendReaction(instanceId, body);
       const instanceName = this.instanceService.getInstance(instanceId).name;
       res.status(HTTP_STATUS_CODE.OK).json({
         instanceId,
@@ -711,6 +701,4 @@
       res.status(createInternalServerError(error).code).json(createInternalServerError(error));
     }
   }
-=======
->>>>>>> c10fc012
 }
--- conflicted
+++ resolved
@@ -44,12 +44,8 @@
 
 const {uptime: nodeUptime, version: nodeVersion} = process;
 const {LOG_ERROR, LOG_OUTPUT, NODE_DEBUG} = process.env;
-<<<<<<< HEAD
 const outLogFile = process.env.LOG_OUTPUT;
 const errorLogFile = process.env.LOG_ERROR;
-const {version}: {version: string} = require('../../package.json');
-=======
->>>>>>> be736847
 
 const logger = logdown('@wireapp/wire-web-ets/InstanceController', {
   logger: console,

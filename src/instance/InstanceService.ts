--- conflicted
+++ resolved
@@ -386,7 +386,6 @@
     }
     throw new Error(`Account service for instance ${instanceId} not set.`);
   }
-<<<<<<< HEAD
 
   async sendConfirmationRead(instanceId: string, options: InstanceDeliveryOptions): Promise<string> {
     const instance = this.getInstance(instanceId);
@@ -476,6 +475,4 @@
     }
     throw new Error(`Account service for instance ${instanceId} not set.`);
   }
-=======
->>>>>>> 765e3fb6
 }
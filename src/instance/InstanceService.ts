import {Injectable} from '@nestjs/common';
import UUID from 'pure-uuid';
import {formatDate, isAssetContent, stripAsset, stripLinkPreview} from '../utils';
import {Account} from '@wireapp/core';
import {LRUCache} from '@wireapp/lru-cache';
import {Instance} from '../InstanceService';
import {BackendData} from '@wireapp/api-client/dist/env/';
import {ClientClassification} from '@wireapp/api-client/dist/client/';
import {APIClient} from '@wireapp/api-client';
import {ClientInfo} from '@wireapp/core/dist/client/';
import {MemoryEngine} from '@wireapp/store-engine';
import {PayloadBundle, PayloadBundleType, ReactionType} from '@wireapp/core/dist/conversation';
import {ClientType} from '@wireapp/api-client/dist/client/ClientType';
import {
  ClearedContent,
  ConfirmationContent,
  ConversationContent,
  DeletedContent,
  EditedTextContent,
  HiddenContent,
  ReactionContent,
  TextContent,
} from '@wireapp/core/dist/conversation/content';
import {InstanceCreationOptions} from './InstanceCreationOptions';
<<<<<<< HEAD
import {InstanceClearOptions} from './InstanceClearOptions';
=======
import {InstanceArchiveOptions} from './InstanceArchiveOptions';
>>>>>>> 00dcdd62

@Injectable()
export class InstanceService {
  private readonly cachedInstances: LRUCache<Instance> = new LRUCache(100);

  private parseBackend(backend?: string | BackendData): BackendData {
    if (typeof backend === 'string') {
      switch (backend) {
        case 'production':
        case 'prod': {
          return APIClient.BACKEND.PRODUCTION;
        }
        default: {
          return APIClient.BACKEND.STAGING;
        }
      }
    } else if (typeof backend === 'undefined') {
      return APIClient.BACKEND.STAGING;
    } else {
      return backend;
    }
  }

  private attachListeners(account: Account, instance: Instance): void {
    account.on(Account.TOPIC.ERROR, error => console.error(`[${formatDate()}]`, error));

    account.on(PayloadBundleType.TEXT, (payload: PayloadBundle) => {
      const linkPreviewContent = payload.content as TextContent;
      if (linkPreviewContent.linkPreviews) {
        linkPreviewContent.linkPreviews.forEach(preview => {
          stripLinkPreview(preview);
        });
      }
      instance.messages.set(payload.id, payload);
    });

    account.on(PayloadBundleType.ASSET, (payload: PayloadBundle) => {
      const metaPayload = instance.messages.get(payload.id);
      if (metaPayload && isAssetContent(payload.content) && isAssetContent(metaPayload.content)) {
        payload.content.original = metaPayload.content.original;
      }
      stripAsset(payload.content as ConversationContent);
      instance.messages.set(payload.id, payload);
    });

    account.on(PayloadBundleType.ASSET_META, (payload: PayloadBundle) => {
      instance.messages.set(payload.id, payload);
    });

    account.on(PayloadBundleType.ASSET_IMAGE, (payload: PayloadBundle) => {
      instance.messages.set(payload.id, payload);
    });

    account.on(PayloadBundleType.MESSAGE_EDIT, (payload: PayloadBundle) => {
      const editedContent = payload.content as EditedTextContent;
      instance.messages.set(payload.id, payload);
      instance.messages.delete(editedContent.originalMessageId);
    });

    account.on(PayloadBundleType.CONVERSATION_CLEAR, (payload: PayloadBundle) => {
      const clearedContent = payload.content as ClearedContent;

      for (const message of instance.messages) {
        if (message.conversation === clearedContent.conversationId) {
          instance.messages.delete(message.id);
        }
      }
    });

    account.on(PayloadBundleType.CONFIRMATION, (payload: PayloadBundle) => {
      const confirmationContent = payload.content as ConfirmationContent;
      const confirmationWithSender = {...confirmationContent, from: payload.from};

      const messageToConfirm = instance.messages.get(confirmationContent.firstMessageId);

      if (messageToConfirm) {
        if (!messageToConfirm.confirmations) {
          messageToConfirm.confirmations = [];
        }
        messageToConfirm.confirmations.push(confirmationWithSender);
        instance.messages.set(messageToConfirm.id, messageToConfirm);
      }

      if (confirmationContent.moreMessageIds) {
        for (const furtherMessageId in confirmationContent.moreMessageIds) {
          const furtherMessageToConfirm = instance.messages.get(furtherMessageId);

          if (furtherMessageToConfirm) {
            if (!furtherMessageToConfirm.confirmations) {
              furtherMessageToConfirm.confirmations = [];
            }
            furtherMessageToConfirm.confirmations.push(confirmationWithSender);
            instance.messages.set(furtherMessageToConfirm.id, furtherMessageToConfirm);
          }
        }
      }
    });

    account.on(PayloadBundleType.LOCATION, (payload: PayloadBundle) => {
      instance.messages.set(payload.id, payload);
    });

    account.on(PayloadBundleType.MESSAGE_DELETE, (payload: PayloadBundle) => {
      const deleteContent = payload.content as DeletedContent;
      instance.messages.delete(deleteContent.messageId);
    });

    account.on(PayloadBundleType.MESSAGE_HIDE, (payload: PayloadBundle) => {
      const hideContent = payload.content as HiddenContent;
      instance.messages.delete(hideContent.messageId);
    });

    account.on(PayloadBundleType.PING, (payload: PayloadBundle) => {
      instance.messages.set(payload.id, payload);
    });

    account.on(PayloadBundleType.REACTION, (payload: PayloadBundle) => {
      const reactionContent = payload.content as ReactionContent;
      const reactionWithSender = {...reactionContent, from: payload.from};

      const messageToReact = instance.messages.get(reactionContent.originalMessageId);

      if (messageToReact) {
        if (!messageToReact.reactions) {
          messageToReact.reactions = [];
        }

        if (reactionContent.type === ReactionType.LIKE) {
          messageToReact.reactions.push(reactionWithSender);
        } else {
          messageToReact.reactions = messageToReact.reactions.filter(reaction => {
            return reaction.from !== payload.from;
          });
        }

        if (!messageToReact.reactions.length) {
          delete messageToReact.reactions;
        }

        instance.messages.set(messageToReact.id, messageToReact);
      }
    });
  }

  async createInstance(options: InstanceCreationOptions): Promise<string> {
    const instanceId = new UUID(4).format();
    const backendType = this.parseBackend(options.backend || options.customBackend);

    const engine = new MemoryEngine();

    console.info(`[${formatDate()}] Initializing MemoryEngine...`);

    await engine.init('wire-web-ets');

    console.info(`[${formatDate()}] Creating APIClient with "${backendType.name}" backend ...`);

    const client = new APIClient({urls: backendType});
    const account = new Account(client);

    const ClientInfo: ClientInfo = {
      classification: options.deviceClass || ClientClassification.DESKTOP,
      cookieLabel: 'default',
      label: options.deviceLabel,
      model: options.deviceName || 'E2E Test Server',
    };

    console.info(`[${formatDate()}] Logging in ...`);

    try {
      await account.login(
        {
          clientType: ClientType.TEMPORARY,
          email: options.email,
          password: options.password,
        },
        true,
        ClientInfo,
      );
      await account.listen();
    } catch (error) {
      if (error.response && error.response.data && error.response.data.message) {
        throw new Error(`Backend error: ${error.response.data.message}`);
      }

      console.error(`[${formatDate()}]`, error);
      throw error;
    }

    const instance: Instance = {
      account,
      backendType,
      client,
      engine,
      id: instanceId,
      messages: new LRUCache(),
      name: options.name || '',
    };

    this.cachedInstances.set(instanceId, instance);

    this.attachListeners(account, instance);

    console.info(`[${formatDate()}] Created instance with id "${instanceId}".`);

    return instanceId;
  }

  getInstance(instanceId: string): Instance {
    const instance = this.cachedInstances.get(instanceId);

    if (!instance) {
      throw new Error(`Instance "${instanceId}" not found.`);
    }

    return instance;
  }

  instanceExists(instanceId: string): boolean {
    return !!this.cachedInstances.get(instanceId);
  }

  async deleteInstance(instanceId: string): Promise<void> {
    const instance = this.getInstance(instanceId);

    await instance.account.logout();

    this.cachedInstances.delete(instanceId);
    console.info(`[${formatDate()}] Deleted instance with id "${instanceId}".`);
  }

<<<<<<< HEAD
  async clearConversation(instanceId: string, options: InstanceClearOptions): Promise<string> {
    const instance = this.getInstance(instanceId);

    if (instance.account.service) {
      await instance.account.service.conversation.clearConversation(options.conversationId);
=======
  async toggleArchiveConversation(instanceId: string, options: InstanceArchiveOptions): Promise<string> {
    const instance = this.getInstance(instanceId);

    if (instance.account.service) {
      await instance.account.service.conversation.toggleArchiveConversation(options.conversationId, options.archived);
>>>>>>> 00dcdd62
      return instance.name;
    }
    throw new Error(`Account service for instance ${instanceId} not set.`);
  }
}<|MERGE_RESOLUTION|>--- conflicted
+++ resolved
@@ -22,11 +22,8 @@
   TextContent,
 } from '@wireapp/core/dist/conversation/content';
 import {InstanceCreationOptions} from './InstanceCreationOptions';
-<<<<<<< HEAD
 import {InstanceClearOptions} from './InstanceClearOptions';
-=======
 import {InstanceArchiveOptions} from './InstanceArchiveOptions';
->>>>>>> 00dcdd62
 
 @Injectable()
 export class InstanceService {
@@ -257,19 +254,21 @@
     console.info(`[${formatDate()}] Deleted instance with id "${instanceId}".`);
   }
 
-<<<<<<< HEAD
+  async toggleArchiveConversation(instanceId: string, options: InstanceArchiveOptions): Promise<string> {
+    const instance = this.getInstance(instanceId);
+
+    if (instance.account.service) {
+      await instance.account.service.conversation.toggleArchiveConversation(options.conversationId, options.archived);
+      return instance.name;
+    }
+    throw new Error(`Account service for instance ${instanceId} not set.`);
+  }
+
   async clearConversation(instanceId: string, options: InstanceClearOptions): Promise<string> {
     const instance = this.getInstance(instanceId);
 
     if (instance.account.service) {
       await instance.account.service.conversation.clearConversation(options.conversationId);
-=======
-  async toggleArchiveConversation(instanceId: string, options: InstanceArchiveOptions): Promise<string> {
-    const instance = this.getInstance(instanceId);
-
-    if (instance.account.service) {
-      await instance.account.service.conversation.toggleArchiveConversation(options.conversationId, options.archived);
->>>>>>> 00dcdd62
       return instance.name;
     }
     throw new Error(`Account service for instance ${instanceId} not set.`);

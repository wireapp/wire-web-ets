/*
 * Wire
 * Copyright (C) 2018 Wire Swiss GmbH
 *
 * This program is free software: you can redistribute it and/or modify
 * it under the terms of the GNU General Public License as published by
 * the Free Software Foundation, either version 3 of the License, or
 * (at your option) any later version.
 *
 * This program is distributed in the hope that it will be useful,
 * but WITHOUT ANY WARRANTY; without even the implied warranty of
 * MERCHANTABILITY or FITNESS FOR A PARTICULAR PURPOSE. See the
 * GNU General Public License for more details.
 *
 * You should have received a copy of the GNU General Public License
 * along with this program. If not, see http://www.gnu.org/licenses/.
 *
 */

import * as fs from 'fs';
import * as moment from 'moment';
import {promisify} from 'util';

import {
  AssetContent,
  ConversationContent,
  FileAssetContent,
  ImageAssetContent,
  LinkPreviewUploadedContent,
} from '@wireapp/core/dist/conversation/content/';
import {EncryptedAssetUploaded} from '@wireapp/core/dist/cryptography';
<<<<<<< HEAD
import * as moment from 'moment';
=======

function fileIsReadable(filePath: string): Promise<boolean> {
  return promisify(fs.access)(filePath, fs.constants.F_OK | fs.constants.R_OK)
    .then(() => true)
    .catch(() => false);
}
>>>>>>> 0dcadfd8

function formatDate(): string {
  return moment().format('YYYY-MM-DD HH:mm:ss');
}

function formatUptime(uptime: number): string {
  const duration = moment.duration(uptime, 'seconds').asMilliseconds();
  return moment.utc(duration).format('HH:mm:ss');
}

function hexToUint8Array(inputString: string): Uint8Array {
  const buffer = Buffer.from(inputString, 'hex');
  return new Uint8Array(buffer);
}

function isAssetContent(content: any): content is AssetContent {
  return !!((content as AssetContent).uploaded || (content as AssetContent).preview);
}

function isFileAssetContent(content: any): content is FileAssetContent {
  return !!(content as FileAssetContent).file && !!(content as FileAssetContent).asset;
}

function isImageAssetContent(content: any): content is ImageAssetContent {
  return !!(content as ImageAssetContent).image && !!(content as ImageAssetContent).asset;
}

function stripAssetData(asset: EncryptedAssetUploaded): void {
  delete asset.cipherText;
  delete asset.keyBytes;
  delete asset.sha256;
}

function stripAsset(content?: ConversationContent): void {
  if (isFileAssetContent(content)) {
    stripAssetData(content.asset);
    delete content.file;
  } else if (isAssetContent(content) && content.uploaded) {
    delete content.uploaded.sha256;
    delete content.uploaded.otrKey;
  } else if (isImageAssetContent(content)) {
    delete content.image.data;
  }
}

function stripLinkPreview(linkPreview: LinkPreviewUploadedContent): void {
  if (linkPreview.imageUploaded) {
    stripAssetData(linkPreview.imageUploaded.asset);
    delete linkPreview.imageUploaded.image.data;
  }

  if (linkPreview.image) {
    delete linkPreview.image.data;
  }
}

<<<<<<< HEAD
export {formatDate, formatUptime, hexToUint8Array, stripAsset, stripLinkPreview};
=======
export {fileIsReadable, formatDate, formatUptime, hexToUint8Array, isAssetContent, stripAsset, stripLinkPreview};
>>>>>>> 0dcadfd8
<|MERGE_RESOLUTION|>--- conflicted
+++ resolved
@@ -17,9 +17,7 @@
  *
  */
 
-import * as fs from 'fs';
 import * as moment from 'moment';
-import {promisify} from 'util';
 
 import {
   AssetContent,
@@ -29,16 +27,6 @@
   LinkPreviewUploadedContent,
 } from '@wireapp/core/dist/conversation/content/';
 import {EncryptedAssetUploaded} from '@wireapp/core/dist/cryptography';
-<<<<<<< HEAD
-import * as moment from 'moment';
-=======
-
-function fileIsReadable(filePath: string): Promise<boolean> {
-  return promisify(fs.access)(filePath, fs.constants.F_OK | fs.constants.R_OK)
-    .then(() => true)
-    .catch(() => false);
-}
->>>>>>> 0dcadfd8
 
 function formatDate(): string {
   return moment().format('YYYY-MM-DD HH:mm:ss');
@@ -95,8 +83,4 @@
   }
 }
 
-<<<<<<< HEAD
-export {formatDate, formatUptime, hexToUint8Array, stripAsset, stripLinkPreview};
-=======
-export {fileIsReadable, formatDate, formatUptime, hexToUint8Array, isAssetContent, stripAsset, stripLinkPreview};
->>>>>>> 0dcadfd8
+export {formatDate, formatUptime, hexToUint8Array, isAssetContent, stripAsset, stripLinkPreview};
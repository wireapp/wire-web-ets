--- conflicted
+++ resolved
@@ -331,7 +331,6 @@
 }
 ```
 
-<<<<<<< HEAD
 ### `POST /api/v1/instance/<instanceId>/sendLinkPreview`
 
 #### Request
@@ -375,8 +374,6 @@
 }
 ```
 
-=======
->>>>>>> 7c764eb8
 ### `POST /api/v1/instance/<instanceId>/sendLocation`
 
 #### Request
@@ -472,15 +469,6 @@
 ```json
 {
   "conversationId": "<string in UUID format>",
-<<<<<<< HEAD
-  "mentions?": [
-    {
-      "end": "<number>",
-      "start": "<number>",
-      "userId": "<string in UUID format>"
-    }
-  ],
-=======
   "linkPreview?": {
     "image?": {
       "data": "<string>",
@@ -498,7 +486,13 @@
       "username?": "<string>"
     }
   },
->>>>>>> 7c764eb8
+  "mentions?": [
+    {
+      "end": "<number>",
+      "start": "<number>",
+      "userId": "<string in UUID format>"
+    }
+  ],
   "messageTimer?": "<number>",
   "text": "<string>"
 }
@@ -559,7 +553,6 @@
       "username?": "<string>"
     }
   },
-<<<<<<< HEAD
   "mentions?": [
     {
       "userId": "<string in UUID format>",
@@ -567,8 +560,6 @@
       "end": "<number>"
     }
   ],
-=======
->>>>>>> 7c764eb8
   "text": "<string>"
 }
 ```

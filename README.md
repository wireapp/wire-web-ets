# Wire

This repository is part of the source code of Wire. You can find more information at [wire.com](https://wire.com) or by contacting opensource@wire.com.

You can find the published source code at [github.com/wireapp](https://github.com/wireapp).

For licensing information, see the attached LICENSE file and the list of third-party licenses at [wire.com/legal/licenses/](https://wire.com/legal/licenses/).

## E2E Test Service

End-to-end Test Service (ETS) for Wire's test automation suite.

## API v1

- [`GET /log`](#get-log)
- [`GET /api/v1/instance/<instanceId>`](#get-apiv1instanceinstanceid)
- [`GET /api/v1/instance/<instanceId>/fingerprint`](#get-apiv1instanceinstanceidfingerprint)
<<<<<<< HEAD
- [`GET /api/v1/instance/<instanceId>/messages`](#get-apiv1instanceinstanceidmessages)
- [`POST /api/v1/instance/<instanceId>/delete`](#post-apiv1instanceinstanceiddelete)
=======
- [`GET /api/v1/instances`](#get-apiv1instances)
- [`PUT /api/v1/instance`](#put-apiv1instance)
- [`DELETE /api/v1/instance/<instanceId>`](#delete-apiv1instanceinstanceid)
- [`POST /api/v1/instance/<instanceId>/delete`](#post-apiv1instanceinstanceidsendimage)
>>>>>>> 93bd0a10
- [`POST /api/v1/instance/<instanceId>/deleteEverywhere`](#post-apiv1instanceinstanceidsendimage)
- [`POST /api/v1/instance/<instanceId>/sendImage`](#post-apiv1instanceinstanceidsendimage)
- [`POST /api/v1/instance/<instanceId>/sendPing`](#post-apiv1instanceinstanceidsendping)
- [`POST /api/v1/instance/<instanceId>/sendSessionReset`](#post-apiv1instanceinstanceidsendsessionreset)
- [`POST /api/v1/instance/<instanceId>/sendText`](#post-apiv1instanceinstanceidsendtext)
- [`POST /api/v1/instance/<instanceId>/typing`](#post-apiv1instanceinstanceidtyping)
- [`POST /api/v1/instance/<instanceId>/updateText`](#post-apiv1instanceinstanceidupdatetext)
- [Planned API](#planned-api)

---

### `GET /log`

#### Response

```
<complete log as plain text>
```

### `GET /api/v1/instance/<instanceId>`

#### Response

```json
{
  "backend": "<string>",
  "clientId": "<string>",
  "instanceId": "<string in UUID format>",
  "name": "<string>"
}
```

### `GET /api/v1/instance/<instanceId>/fingerprint`

#### Response

```json
{
  "fingerprint": "<string>",
  "instanceId": "<string in UUID format>"
}
```

### `GET /api/v1/instances`

#### Response

```json
{
  "<instance id>": {
    "backend": "<string>",
    "clientId": "<string>",
    "instanceId": "<string in UUID format>",
    "name": "<string>"
  }
}
```

### `PUT /api/v1/instance`

#### Request

```json
{
  "backend": "<'prod'|'production'|'staging'>",
  "deviceName": "<string>",
  "email": "<string in email format>",
  "name": "<string>",
  "password": "<string>"
}
```

#### Response

```json
{
  "instanceId": "<string>",
  "name": "<string>"
}
```

<<<<<<< HEAD
### `GET /api/v1/instance/<instanceId>/messages`

#### Request

```json
{
  "conversationId?": "<string in UUID format>"
}
```

#### Response

```json
[
  {
    content?: "AssetContent | ClientActionContent | ClientActionType | ConfirmationContent | DeletedContent | HiddenContent | ImageAssetContent | ImageContent | TextContent";
    conversation?: "<string>";
    from: "<string>";
    id: "<string>";
    messageTimer: "<number>";
    state: "PayloadBundleState.INCOMING";
    timestamp: "<number>";
    type: "<string>;
  }
]
```
=======
### `DELETE /api/v1/instance/<instanceId>`

#### Response

`200`
>>>>>>> 93bd0a10

### `POST /api/v1/instance/<instanceId>/delete`

#### Request

```json
{
  "conversationId": "<string in UUID format>",
  "messageId": "<string in UUID format>"
}
```

#### Response

```json
{
  "instanceId": "<string in UUID format>"
}
```

### `POST /api/v1/instance/<instanceId>/deleteEverywhere`

#### Request

```json
{
  "conversationId": "<string in UUID format>",
  "messageId": "<string in UUID format>"
}
```

#### Response

```json
{
  "instanceId": "<string in UUID format>"
}
```

### `POST /api/v1/instance/<instanceId>/sendImage`

#### Request

```json
{
  "conversationId": "<string in UUID format>",
  "data": "<string in base64 format>",
  "height": "<number>",
  "messageTimer?": "<number>",
  "type": "<string>",
  "width": "<number>"
}
```

#### Response

```json
{
  "instanceId": "<string in UUID format>",
  "messageId": "<string>",
  "name": "<string>"
}
```

### `POST /api/v1/instance/<instanceId>/sendPing`

#### Request

```json
{
  "conversationId": "<string in UUID format>",
  "messageTimer?": "<number>"
}
```

#### Response

```json
{
  "instanceId": "<string in UUID format>",
  "messageId": "<string>",
  "name": "<string>"
}
```

### `POST /api/v1/instance/<instanceId>/sendSessionReset`

#### Request

```json
{
  "conversationId": "<string in UUID format>"
}
```

#### Response

```json
{
  "instanceId": "<string in UUID format>",
  "messageId": "<string>",
  "name": "<string>"
}
```

### `POST /api/v1/instance/<instanceId>/sendText`

#### Request

```json
{
  "conversationId": "<string in UUID format>",
  "messageTimer?": "<number>",
  "text": "<string>"
}
```

#### Response

```json
{
  "instanceId": "<string in UUID format>",
  "messageId": "<string>",
  "name": "<string>"
}
```

### `POST /api/v1/instance/<instanceId>/sendTyping`

#### Request

```json
{
  "conversationId": "<string in UUID format>",
  "status": "<'started'|'stopped'>"
}
```

#### Response

```json
{
  "instanceId": "<string in UUID format>",
  "name": "<string>"
}
```

### `POST /api/v1/instance/<instanceId>/updateText`

#### Request

```json
{
  "conversationId": "<string in UUID format>",
  "firstMessageId": "<string in UUID format>",
  "text": "<string>"
}
```

#### Response

```json
{
  "instanceId": "<string in UUID format>",
  "messageId": "<string>"
}
```

## Planned API

```
POST /clear {"conversationId": "..."}
POST /markEphemeralRead {"conversationId": "...", "messageId": "..."}
POST /react {"conversationId": "...", "messageId":"", "reactType": "..."}
POST /sendFile {"conversationId": "...", "payload": "..."}
POST /sendLocation {"conversationId": "...", "longitude":"...", "latitude":"...", "locationName":"...", "zoom":"..."} (not sure about the payload yet)
```<|MERGE_RESOLUTION|>--- conflicted
+++ resolved
@@ -15,15 +15,11 @@
 - [`GET /log`](#get-log)
 - [`GET /api/v1/instance/<instanceId>`](#get-apiv1instanceinstanceid)
 - [`GET /api/v1/instance/<instanceId>/fingerprint`](#get-apiv1instanceinstanceidfingerprint)
-<<<<<<< HEAD
+- [`GET /api/v1/instances`](#get-apiv1instances)
 - [`GET /api/v1/instance/<instanceId>/messages`](#get-apiv1instanceinstanceidmessages)
-- [`POST /api/v1/instance/<instanceId>/delete`](#post-apiv1instanceinstanceiddelete)
-=======
-- [`GET /api/v1/instances`](#get-apiv1instances)
 - [`PUT /api/v1/instance`](#put-apiv1instance)
 - [`DELETE /api/v1/instance/<instanceId>`](#delete-apiv1instanceinstanceid)
 - [`POST /api/v1/instance/<instanceId>/delete`](#post-apiv1instanceinstanceidsendimage)
->>>>>>> 93bd0a10
 - [`POST /api/v1/instance/<instanceId>/deleteEverywhere`](#post-apiv1instanceinstanceidsendimage)
 - [`POST /api/v1/instance/<instanceId>/sendImage`](#post-apiv1instanceinstanceidsendimage)
 - [`POST /api/v1/instance/<instanceId>/sendPing`](#post-apiv1instanceinstanceidsendping)
@@ -82,6 +78,34 @@
 }
 ```
 
+### `GET /api/v1/instance/<instanceId>/messages`
+
+#### Request
+
+```json
+{
+  "conversationId": "<string in UUID format>"
+}
+```
+
+#### Response
+
+```json
+[
+  {
+    "content?":
+      "<AssetContent | ClientActionContent | ClientActionType | ConfirmationContent | DeletedContent | HiddenContent | ImageAssetContent | ImageContent | TextContent>",
+    "conversation?": "<string>",
+    "from": "<string>",
+    "id": "<string>",
+    "messageTimer": "<number>",
+    "state": "PayloadBundleState.INCOMING",
+    "timestamp": "<number>",
+    "type": "<string>"
+  }
+]
+```
+
 ### `PUT /api/v1/instance`
 
 #### Request
@@ -105,40 +129,11 @@
 }
 ```
 
-<<<<<<< HEAD
-### `GET /api/v1/instance/<instanceId>/messages`
-
-#### Request
-
-```json
-{
-  "conversationId?": "<string in UUID format>"
-}
-```
-
-#### Response
-
-```json
-[
-  {
-    content?: "AssetContent | ClientActionContent | ClientActionType | ConfirmationContent | DeletedContent | HiddenContent | ImageAssetContent | ImageContent | TextContent";
-    conversation?: "<string>";
-    from: "<string>";
-    id: "<string>";
-    messageTimer: "<number>";
-    state: "PayloadBundleState.INCOMING";
-    timestamp: "<number>";
-    type: "<string>;
-  }
-]
-```
-=======
 ### `DELETE /api/v1/instance/<instanceId>`
 
 #### Response
 
 `200`
->>>>>>> 93bd0a10
 
 ### `POST /api/v1/instance/<instanceId>/delete`
 

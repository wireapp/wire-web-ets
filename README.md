# Wire

This repository is part of the source code of Wire. You can find more information at [wire.com](https://wire.com) or by contacting opensource@wire.com.

You can find the published source code at [github.com/wireapp](https://github.com/wireapp).

For licensing information, see the attached LICENSE file and the list of third-party licenses at [wire.com/legal/licenses/](https://wire.com/legal/licenses/).

## E2E Test Service

End-to-end Test Service (ETS) for Wire's test automation suite.

## API v1

- [`GET /log`](#get-log)
- [`GET /api/v1/instance/<instanceId>`](#get-apiv1instanceinstanceid)
- [`GET /api/v1/instance/<instanceId>/fingerprint`](#get-apiv1instanceinstanceidfingerprint)
- [`GET /api/v1/instance/<instanceId>/clients`](#get-apiv1instanceinstanceidclients)
- [`GET /api/v1/instances`](#get-apiv1instances)
- [`PUT /api/v1/instance`](#put-apiv1instance)
- [`DELETE /api/v1/instance/<instanceId>`](#delete-apiv1instanceinstanceid)
- [`DELETE /api/v1/instance/<instanceId>/clients`](#delete-apiv1instanceinstanceidclients)
- [`POST /api/v1/instance/<instanceId>/archive`](#post-apiv1instanceinstanceidarchive)
- [`POST /api/v1/instance/<instanceId>/clear`](#post-apiv1instanceinstanceidclear)
- [`POST /api/v1/instance/<instanceId>/delete`](#post-apiv1instanceinstanceiddelete)
- [`POST /api/v1/instance/<instanceId>/deleteEverywhere`](#post-apiv1instanceinstanceiddeleteeverywhere)
- [`POST /api/v1/instance/<instanceId>/getMessages`](#post-apiv1instanceinstanceidgetmessages)
<<<<<<< HEAD
- [`POST /api/v1/instance/<instanceId>/markEphemeralRead`](#post-apiv1instanceinstanceidmarkephemeralread)
=======
- [`POST /api/v1/instance/<instanceId>/sendFile`](#post-apiv1instanceinstanceidsendfile)
>>>>>>> c5c4cdc6
- [`POST /api/v1/instance/<instanceId>/sendImage`](#post-apiv1instanceinstanceidsendimage)
- [`POST /api/v1/instance/<instanceId>/sendLocation`](#post-apiv1instanceinstanceidsendlocation)
- [`POST /api/v1/instance/<instanceId>/sendPing`](#post-apiv1instanceinstanceidsendping)
- [`POST /api/v1/instance/<instanceId>/sendReaction`](#post-apiv1instanceinstanceidsendreaction)
- [`POST /api/v1/instance/<instanceId>/sendSessionReset`](#post-apiv1instanceinstanceidsendsessionreset)
- [`POST /api/v1/instance/<instanceId>/sendText`](#post-apiv1instanceinstanceidsendtext)
- [`POST /api/v1/instance/<instanceId>/typing`](#post-apiv1instanceinstanceidtyping)
- [`POST /api/v1/instance/<instanceId>/updateText`](#post-apiv1instanceinstanceidupdatetext)
- [Planned API](#planned-api)

---

### `GET /log`

#### Response

```
<complete log as plain text>
```

### `GET /api/v1/instance/<instanceId>`

#### Response

```json
{
  "backend": "<string>",
  "clientId": "<string>",
  "instanceId": "<string in UUID format>",
  "name": "<string>"
}
```

### `GET /api/v1/instance/<instanceId>/fingerprint`

#### Response

```json
{
  "fingerprint": "<string>",
  "instanceId": "<string in UUID format>"
}
```

### `GET /api/v1/instance/<instanceId>/clients`

#### Response

```json
[
  {
    "class": "<desktop>",
    "cookie": "<string>",
    "id": "<string>",
    "location": {
      "lat": "<float>",
      "lon": "<float>"
    },
    "model": "<string>",
    "time": "<Date>",
    "type": "<string>"
  }
]
```

### `GET /api/v1/instances`

#### Response

```json
{
  "<instance id>": {
    "backend": "<string>",
    "clientId": "<string>",
    "instanceId": "<string in UUID format>",
    "name": "<string>"
  }
}
```

### `PUT /api/v1/instance`

#### Request

```json
{
  "backend": "<'prod'|'production'|'staging'>",
  "deviceName": "<string>",
  "email": "<string in email format>",
  "name": "<string>",
  "password": "<string>"
}
```

#### Response

```json
{
  "instanceId": "<string>",
  "name": "<string>"
}
```

### `DELETE /api/v1/instance/<instanceId>`

#### Response

```json
{}
```

### `DELETE /api/v1/instance/<instanceId>/clients`

#### Response

```json
{}
```

### `POST /api/v1/instance/<instanceId>/archive`

#### Request

```json
{
  "archive": "<boolean>",
  "conversationId": "<string in UUID format>"
}
```

#### Response

```json
{
  "instanceId": "<string in UUID format>",
  "name": "<string>"
}
```

### `POST /api/v1/instance/<instanceId>/clear`

#### Request

```json
{
  "conversationId": "<string in UUID format>"
}
```

#### Response

```json
{
  "instanceId": "<string in UUID format>",
  "name": "<string>"
}
```

### `POST /api/v1/instance/<instanceId>/delete`

#### Request

```json
{
  "conversationId": "<string in UUID format>",
  "messageId": "<string in UUID format>"
}
```

#### Response

```json
{
  "instanceId": "<string in UUID format>",
  "name": "<string>"
}
```

### `POST /api/v1/instance/<instanceId>/deleteEverywhere`

#### Request

```json
{
  "conversationId": "<string in UUID format>",
  "messageId": "<string in UUID format>"
}
```

#### Response

```json
{
  "instanceId": "<string in UUID format>",
  "name": "<string>"
}
```

### `POST /api/v1/instance/<instanceId>/getMessages`

#### Request

```json
{
  "conversationId": "<string in UUID format>",
  "name": "<string>"
}
```

#### Response

```json
[
  {
    "content": {
      "text": "<string>"
    },
    "conversation": "<string in UUID format>",
    "from": "<string in UUID format>",
    "id": "<string in UUID format>",
    "messageTimer": "<number>",
    "state": "<'PayloadBundleState.INCOMING'|'PayloadBundleState.OUTGOING_SENT'>",
    "timestamp": "<number in Unix time stamp format>",
    "type": "text"
  }
]
```

<<<<<<< HEAD
### `POST /api/v1/instance/<instanceId>/markEphemeralRead`
=======
### `POST /api/v1/instance/<instanceId>/sendFile`
>>>>>>> c5c4cdc6

#### Request

```json
{
<<<<<<< HEAD
  "instanceId": "<string in UUID format>",
  "name": "<string>"
=======
  "conversationId": "<string in UUID format>",
  "data": "<string in base64 format>",
  "fileName": "<string>",
  "messageTimer?": "<number>",
  "type": "<string>"
>>>>>>> c5c4cdc6
}
```

#### Response

```json
{
<<<<<<< HEAD
  "conversationId": "<string in UUID format>"
=======
  "instanceId": "<string in UUID format>",
  "messageId": "<string>",
  "name": "<string>"
>>>>>>> c5c4cdc6
}
```

### `POST /api/v1/instance/<instanceId>/sendImage`

#### Request

```json
{
  "conversationId": "<string in UUID format>",
  "data": "<string in base64 format>",
  "height": "<number>",
  "messageTimer?": "<number>",
  "type": "<string>",
  "width": "<number>"
}
```

#### Response

```json
{
  "instanceId": "<string in UUID format>",
  "messageId": "<string>",
  "name": "<string>"
}
```

### `POST /api/v1/instance/<instanceId>/sendLocation`

#### Request

```json
{
  "conversationId": "<string>",
  "latitude": "<number>",
  "locationName": "<string>",
  "longitude": "<number>",
  "messageTimer?": "<number>",
  "zoom": "<number>"
}
```

#### Response

```json
{
  "instanceId": "<string in UUID format>",
  "messageId": "<string>",
  "name": "<string>"
}
```

### `POST /api/v1/instance/<instanceId>/sendPing`

#### Request

```json
{
  "conversationId": "<string in UUID format>",
  "messageTimer?": "<number>"
}
```

#### Response

```json
{
  "instanceId": "<string in UUID format>",
  "messageId": "<string>",
  "name": "<string>"
}
```

### `POST /api/v1/instance/<instanceId>/sendReaction`

#### Request

```json
{
  "conversationId": "<string in UUID format>",
  "originalMessageId": "<string in UUID format>",
  "type": "<'❤️'|''>"
}
```

#### Response

```json
{
  "instanceId": "<string in UUID format>",
  "messageId": "<string>",
  "name": "<string>"
}
```

### `POST /api/v1/instance/<instanceId>/sendSessionReset`

#### Request

```json
{
  "conversationId": "<string in UUID format>"
}
```

#### Response

```json
{
  "instanceId": "<string in UUID format>",
  "messageId": "<string>",
  "name": "<string>"
}
```

### `POST /api/v1/instance/<instanceId>/sendText`

#### Request

```json
{
  "conversationId": "<string in UUID format>",
  "messageTimer?": "<number>",
  "text": "<string>"
}
```

#### Response

```json
{
  "instanceId": "<string in UUID format>",
  "messageId": "<string>",
  "name": "<string>"
}
```

### `POST /api/v1/instance/<instanceId>/sendTyping`

#### Request

```json
{
  "conversationId": "<string in UUID format>",
  "status": "<'started'|'stopped'>"
}
```

#### Response

```json
{
  "instanceId": "<string in UUID format>",
  "name": "<string>"
}
```

### `POST /api/v1/instance/<instanceId>/updateText`

#### Request

```json
{
  "conversationId": "<string in UUID format>",
  "firstMessageId": "<string in UUID format>",
  "text": "<string>"
}
```

#### Response

```json
{
  "instanceId": "<string in UUID format>",
  "messageId": "<string>"
}
<<<<<<< HEAD
```

## Planned API

```
POST /clear {"conversationId": "..."}
POST /sendFile {"conversationId": "...", "payload": "..."}
POST /sendLocation {"conversationId": "...", "longitude":"...", "latitude":"...", "locationName":"...", "zoom":"..."} (not sure about the payload yet)
=======
>>>>>>> c5c4cdc6
```<|MERGE_RESOLUTION|>--- conflicted
+++ resolved
@@ -25,11 +25,8 @@
 - [`POST /api/v1/instance/<instanceId>/delete`](#post-apiv1instanceinstanceiddelete)
 - [`POST /api/v1/instance/<instanceId>/deleteEverywhere`](#post-apiv1instanceinstanceiddeleteeverywhere)
 - [`POST /api/v1/instance/<instanceId>/getMessages`](#post-apiv1instanceinstanceidgetmessages)
-<<<<<<< HEAD
 - [`POST /api/v1/instance/<instanceId>/markEphemeralRead`](#post-apiv1instanceinstanceidmarkephemeralread)
-=======
 - [`POST /api/v1/instance/<instanceId>/sendFile`](#post-apiv1instanceinstanceidsendfile)
->>>>>>> c5c4cdc6
 - [`POST /api/v1/instance/<instanceId>/sendImage`](#post-apiv1instanceinstanceidsendimage)
 - [`POST /api/v1/instance/<instanceId>/sendLocation`](#post-apiv1instanceinstanceidsendlocation)
 - [`POST /api/v1/instance/<instanceId>/sendPing`](#post-apiv1instanceinstanceidsendping)
@@ -258,40 +255,44 @@
 ]
 ```
 
-<<<<<<< HEAD
 ### `POST /api/v1/instance/<instanceId>/markEphemeralRead`
-=======
+
+```json
+{
+  "instanceId": "<string in UUID format>",
+  "name": "<string>"
+}
+```
+
+#### Response
+
+```json
+{
+  "conversationId": "<string in UUID format>"
+}
+```
+
 ### `POST /api/v1/instance/<instanceId>/sendFile`
->>>>>>> c5c4cdc6
-
-#### Request
-
-```json
-{
-<<<<<<< HEAD
-  "instanceId": "<string in UUID format>",
-  "name": "<string>"
-=======
+
+#### Request
+
+```json
+{
   "conversationId": "<string in UUID format>",
   "data": "<string in base64 format>",
   "fileName": "<string>",
   "messageTimer?": "<number>",
   "type": "<string>"
->>>>>>> c5c4cdc6
-}
-```
-
-#### Response
-
-```json
-{
-<<<<<<< HEAD
-  "conversationId": "<string in UUID format>"
-=======
-  "instanceId": "<string in UUID format>",
-  "messageId": "<string>",
-  "name": "<string>"
->>>>>>> c5c4cdc6
+}
+```
+
+#### Response
+
+```json
+{
+  "instanceId": "<string in UUID format>",
+  "messageId": "<string>",
+  "name": "<string>"
 }
 ```
 
@@ -469,15 +470,4 @@
   "instanceId": "<string in UUID format>",
   "messageId": "<string>"
 }
-<<<<<<< HEAD
-```
-
-## Planned API
-
-```
-POST /clear {"conversationId": "..."}
-POST /sendFile {"conversationId": "...", "payload": "..."}
-POST /sendLocation {"conversationId": "...", "longitude":"...", "latitude":"...", "locationName":"...", "zoom":"..."} (not sure about the payload yet)
-=======
->>>>>>> c5c4cdc6
 ```